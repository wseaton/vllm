--- conflicted
+++ resolved
@@ -8,10 +8,7 @@
 import time
 import uuid
 from collections import defaultdict
-<<<<<<< HEAD
-=======
 from collections.abc import Iterator
->>>>>>> 04e1642e
 from concurrent.futures import Future, ThreadPoolExecutor
 from dataclasses import dataclass
 from typing import TYPE_CHECKING, Any, Optional
@@ -209,24 +206,12 @@
     def __init__(self, vllm_config: VllmConfig, engine_id: str):
         self.vllm_config = vllm_config
         self.block_size = vllm_config.cache_config.block_size
-<<<<<<< HEAD
-        self.engine_id = engine_id
-
-        logger.debug("Block size for NIXL connector: %s", self.block_size)
-
-        # FIXME: This is a temporary fix to get the side channel host and port.
-        self.side_channel_host = envs.VLLM_NIXL_SIDE_CHANNEL_HOST
-        # This needs to be the same port that the VLLM webserver is running on.
-        self.side_channel_port = envs.VLLM_NIXL_SIDE_CHANNEL_PORT
-
-=======
         self.engine_id: EngineId = engine_id
         self.side_channel_host = envs.VLLM_NIXL_SIDE_CHANNEL_HOST
         self.side_channel_port = (
             envs.VLLM_NIXL_SIDE_CHANNEL_PORT +
             vllm_config.parallel_config.data_parallel_rank *
             vllm_config.parallel_config.tensor_parallel_size)
->>>>>>> 04e1642e
         logger.info("Initializing NIXL Scheduler %s", engine_id)
 
         # Requests that need to start recv.
@@ -389,8 +374,6 @@
         # Map of engine_id -> {rank0: agent_name0, rank1: agent_name1..}.
         self._remote_agents: dict[EngineId, dict[int, str]] = defaultdict(dict)
 
-<<<<<<< HEAD
-=======
         # NIXL handshake port.
         # NOTE(rob): Within a DP group, each DP rank gets its own
         # base port (which is sent in the KVTransferParams).
@@ -399,8 +382,6 @@
             envs.VLLM_NIXL_SIDE_CHANNEL_PORT +
             vllm_config.parallel_config.data_parallel_rank *
             vllm_config.parallel_config.tensor_parallel_size)
-
->>>>>>> 04e1642e
         # Metadata.
         self.engine_id: EngineId = engine_id
         self.tp_rank = get_tensor_model_parallel_rank()
@@ -441,16 +422,6 @@
         self._done_sending_count: defaultdict[ReqId,
                                               int] = defaultdict(lambda: 0)
 
-<<<<<<< HEAD
-        # Background handshake threads for remote engines
-        self._executor = ThreadPoolExecutor(
-            max_workers=1, thread_name_prefix="nixl-handshake")
-        # Thread results for handshake completion tracking
-        self._handshake_futures: dict[str, Future] = {}
-        self._pending_requests: dict[str, list[tuple[str, ReqMeta]]] = {}
-        self._ready_requests: queue.Queue[tuple[str, ReqMeta]] = queue.Queue()
-        self._lock = threading.Lock()
-=======
         # Background thread for handling new handshake requests.
         self._nixl_handshake_listener_t: Optional[threading.Thread] = None
         # Background thread for initializing new NIXL handshakes.
@@ -462,7 +433,6 @@
         self._handshake_futures: dict[EngineId, Future[dict[int, str]]] = {}
         # Protects _handshake_futures and _remote_agents.
         self._handshake_lock = threading.RLock()
->>>>>>> 04e1642e
 
         self.vllm_config = vllm_config
         self.block_size = vllm_config.cache_config.block_size
@@ -497,63 +467,11 @@
         if self._nixl_handshake_listener_t:
             self._nixl_handshake_listener_t.join(timeout=0)
 
-    def __del__(self):
-        """Cleanup ThreadPoolExecutor on destruction."""
-        if hasattr(self, '_executor'):
-            self._executor.shutdown(wait=False)
-
-    def _start_handshake(self, engine_id: str, host: str, port: int):
-        """Start handshake using ThreadPoolExecutor."""
-        if engine_id in self._handshake_futures:
-            return
-
-        logger.debug("Starting handshake for engine %s", engine_id)
-        future = self._executor.submit(self._nixl_handshake, host, port)
-        self._handshake_futures[engine_id] = future
-
-        # Set up callback to handle completion
-        def on_handshake_complete(fut: Future):
-            logger.debug("Handshake callback triggered for engine %s",
-                         engine_id)
-            try:
-                fut.result()  # This will raise if the handshake failed
-                logger.debug("Handshake succeeded for engine %s", engine_id)
-                with self._lock:
-                    # Remove from futures dict
-                    if engine_id in self._handshake_futures:
-                        del self._handshake_futures[engine_id]
-                    if engine_id in self._pending_requests:
-                        completed_reqs = self._pending_requests[engine_id]
-                        del self._pending_requests[engine_id]
-                        for req_id, meta in completed_reqs:
-                            self._ready_requests.put((req_id, meta))
-                        logger.debug(
-                            "Handshake completed for engine %s. "
-                            "Moved %d requests to ready queue for processing",
-                            engine_id, len(completed_reqs))
-            except Exception as e:
-                logger.warning("Handshake failed for engine %s: %s", engine_id,
-                               e)
-                with self._lock:
-                    # clean up failed handshake - requests will remain pending
-                    # and be reported to scheduler for retry
-                    if engine_id in self._handshake_futures:
-                        del self._handshake_futures[engine_id]
-                    if engine_id in self._pending_requests:
-                        failed_reqs = self._pending_requests[engine_id]
-                        logger.warning(
-                            "Handshake failed for engine %s, leaving"
-                            "%d requests pending for scheduler retry",
-                            engine_id, len(failed_reqs))
-
-        future.add_done_callback(on_handshake_complete)
-
     def _nixl_handshake(self, host: str, port: int,
                         remote_tp_size: int) -> dict[int, str]:
         """Do a NIXL handshake with a remote instance."""
 
         start_time = time.perf_counter()
-<<<<<<< HEAD
         logger.debug("Starting NIXL handshake with %s:%s", host, port)
 
         url = build_uri("http", host, port, path="get_kv_connector_metadata")
@@ -579,82 +497,42 @@
             raise RuntimeError("No metadata found for dp_rank 0")
 
         remote_tp_size = len(dp_data.keys())
-        rank0_data = dp_data.get("0", {})
-        if not rank0_data:
-            raise RuntimeError("No metadata found for remote rank 0")
-
-        metadata_bytes = rank0_data.get("agent_metadata", None)
-        if metadata_bytes is None:
-            raise RuntimeError("No agent metadata found for remote rank 0")
-
-        rank0_data_copy = rank0_data.copy()
-        rank0_data_copy.pop("agent_metadata", None)
-        rank0_metadata = NixlAgentMetadata(
-            agent_metadata=base64.b64decode(metadata_bytes), **rank0_data_copy)
-
-        pre_register = time.perf_counter()
-        self.add_remote_agent(rank0_metadata, remote_tp_rank=0)
+        
+        # Handshake only with the remote TP rank that current local rank will
+        # pull from. With homogeneous TP it happens to be the same rank_i.
         tp_ratio = self._tp_size[self.engine_id] // remote_tp_size
         p_remote_rank = self.tp_rank // tp_ratio
-
-        if p_remote_rank > 0:
-            p_rank_data = dp_data.get(str(p_remote_rank), {})
-            if p_rank_data:
-                p_metadata_bytes = p_rank_data.get("agent_metadata", None)
-                if p_metadata_bytes:
-                    p_rank_data_copy = p_rank_data.copy()
-                    p_rank_data_copy.pop("agent_metadata", None)
-                    p_metadata = NixlAgentMetadata(
-                        agent_metadata=base64.b64decode(p_metadata_bytes),
-                        **p_rank_data_copy)
-                    self.add_remote_agent(p_metadata, remote_tp_rank=p_remote_rank)
-
+        
+        # Get data for the specific rank we need to connect to
+        rank_data = dp_data.get(str(p_remote_rank), {})
+        if not rank_data:
+            raise RuntimeError(f"No metadata found for remote rank {p_remote_rank}")
+
+        metadata_bytes = rank_data.get("agent_metadata", None)
+        if metadata_bytes is None:
+            raise RuntimeError(f"No agent metadata found for remote rank {p_remote_rank}")
+
+        rank_data_copy = rank_data.copy()
+        rank_data_copy.pop("agent_metadata", None)
+        metadata = NixlAgentMetadata(
+            agent_metadata=base64.b64decode(metadata_bytes), **rank_data_copy)
+
+        pre_register = time.perf_counter()
+        # Register Remote agent.
+        remote_agent_name = self.add_remote_agent(metadata, p_remote_rank, remote_tp_size)
         agent_time = time.perf_counter()
 
         logger.debug("Finished registering remote agent for engine %s",
-                     rank0_metadata.engine_id)
+                     metadata.engine_id)
         logger.debug("NIXL handshake: get metadata took: %s",
                      pre_register - start_time)
         logger.debug("NIXL handshake: add agent took: %s",
                      agent_time - pre_register)
 
         logger.debug("NIXL handshake method completed for %s:%s", host, port)
-=======
-
-        # NOTE(rob): we need each rank to have a unique port. This is
-        # a hack to keep us moving. We will switch when moving to etcd
-        # or where we have a single ZMQ socket in the scheduler.
-
-        def handshake(path: str, rank: int) -> str:
-            # Send query for the request.
-            with zmq_ctx(zmq.REQ, path) as sock:
-                sock.send(GET_META_MSG)
-                metadata_bytes = sock.recv()
-                decoder = msgspec.msgpack.Decoder(NixlAgentMetadata)
-                metadata = decoder.decode(metadata_bytes)
-                got_metadata_time = time.perf_counter()
-
-                # Register Remote agent.
-                remote_agent_name = self.add_remote_agent(
-                    metadata, rank, remote_tp_size)
-                setup_agent_time = time.perf_counter()
-
-                logger.debug("NIXL handshake: get metadata took: %s",
-                             got_metadata_time - start_time)
-                logger.debug("NIXL handshake: add agent took: %s",
-                             setup_agent_time - got_metadata_time)
-                return remote_agent_name
-
-        # Handshake only with the remote TP rank that current local rank will
-        # pull from. With homogeneous TP it happens to be the same rank_i.
-        tp_ratio = self._tp_size[self.engine_id] // remote_tp_size
-        p_remote_rank = self.tp_rank // tp_ratio
-        path = make_zmq_path("tcp", host, port + p_remote_rank)
-        logger.debug("Querying metadata on path: %s at remote rank %s", path,
-                     p_remote_rank)
-        # Remote rank -> agent name.
-        return {p_remote_rank: handshake(path, p_remote_rank)}
->>>>>>> 04e1642e
+        
+        # Return remote rank -> agent name mapping
+        return {p_remote_rank: remote_agent_name}
 
     def register_kv_caches(self, kv_caches: dict[str, torch.Tensor]):
         """Register the KV Cache data in nixl."""
@@ -784,17 +662,6 @@
             num_blocks=self.num_blocks,
             block_len=self.block_len,
             attn_backend_name=self.backend_name)
-<<<<<<< HEAD
-=======
-        ready_event = threading.Event()
-        self._nixl_handshake_listener_t = threading.Thread(
-            target=self._nixl_handshake_listener,
-            args=(metadata, ready_event, self.side_channel_port, self.tp_rank),
-            daemon=True,
-            name="nixl_handshake_listener")
-        self._nixl_handshake_listener_t.start()
-        ready_event.wait()  # Wait for listener ZMQ socket to be ready.
->>>>>>> 04e1642e
 
     def add_remote_agent(self,
                          nixl_agent_meta: NixlAgentMetadata,
@@ -936,17 +803,13 @@
         to Rank 0 once their transaction is done + Rank 0 returns
         finished sets to Scheduler only once all ranks are done.
         """
-        # process requests that became ready after handshake completion
-        self._process_ready_requests()
-
         done_sending = self._get_new_notifs()
         done_recving = self._pop_done_transfers(self._recving_transfers)
 
-        with self._lock:
+        with self._handshake_lock:
             pending_handshake = set()
-            for pending_reqs in self._pending_requests.values():
-                for req_id, _ in pending_reqs:
-                    pending_handshake.add(req_id)
+            for engine_id in self._handshake_futures:
+                pending_handshake.add(engine_id)
 
         local_result = KVTransferFinishedResult(
             finished_sending=done_sending,
@@ -1054,27 +917,6 @@
                 del transfers[req_id]
         return done_req_ids
 
-    def _process_ready_requests(self):
-        """Process requests that are ready after handshake completion."""
-        processed_count = 0
-        while True:
-            try:
-                req_id, meta = self._ready_requests.get_nowait()
-                logger.debug("Processing ready request %s for engine %s",
-                             req_id, meta.remote_engine_id)
-                self._read_blocks(
-                    request_id=req_id,
-                    dst_engine_id=meta.remote_engine_id,
-                    local_block_ids=meta.local_block_ids,
-                    remote_block_ids=meta.remote_block_ids,
-                )
-                processed_count += 1
-            except queue.Empty:
-                break
-
-        if processed_count > 0:
-            logger.debug("Processed %d ready requests", processed_count)
-
     def start_load_kv(self, metadata: NixlConnectorMetadata):
         """
         Start loading by triggering non-blocking nixl_xfer.
@@ -1085,53 +927,6 @@
             remote_engine_id = meta.remote_engine_id
             logger.debug(
                 "start_load_kv for request %s from remote engine %s. "
-<<<<<<< HEAD
-                "Num local_block_ids: %s. Num remote_block_ids: %s.", req_id,
-                meta.remote_engine_id, len(meta.local_block_ids),
-                len(meta.remote_block_ids))
-
-            with self._lock:
-                if meta.remote_engine_id in self._remote_agents:
-                    logger.debug(
-                        "Remote agent available for %s, calling _read_blocks",
-                        meta.remote_engine_id)
-                    self._read_blocks(
-                        request_id=req_id,
-                        dst_engine_id=meta.remote_engine_id,
-                        local_block_ids=meta.local_block_ids,
-                        remote_block_ids=meta.remote_block_ids,
-                    )
-                elif meta.remote_engine_id in self._handshake_futures:
-                    logger.debug(
-                        "Handshake in progress for engine %s, adding"
-                        " request %s to pending", meta.remote_engine_id,
-                        req_id)
-                    if meta.remote_engine_id not in self._pending_requests:
-                        self._pending_requests[meta.remote_engine_id] = []
-                    self._pending_requests[meta.remote_engine_id].append(
-                        (req_id, meta))
-                else:
-                    logger.debug(
-                        "Starting handshake for engine %s and adding"
-                        " request %s to pending", meta.remote_engine_id,
-                        req_id)
-                    if meta.remote_engine_id not in self._pending_requests:
-                        self._pending_requests[meta.remote_engine_id] = []
-                    self._pending_requests[meta.remote_engine_id].append(
-                        (req_id, meta))
-                    self._start_handshake(meta.remote_engine_id,
-                                          meta.remote_host, meta.remote_port)
-
-        self._process_ready_requests()
-
-    def _read_blocks(
-        self,
-        local_block_ids: list[int],
-        remote_block_ids: list[int],
-        dst_engine_id: str,
-        request_id: str,
-    ):
-=======
                 "Num local_block_ids: %s. Num remote_block_ids: %s. ", req_id,
                 remote_engine_id, len(meta.local_block_ids),
                 len(meta.remote_block_ids))
@@ -1187,7 +982,6 @@
     def _read_blocks(self, local_block_ids: list[int],
                      remote_block_ids: list[int], dst_engine_id: str,
                      request_id: str):
->>>>>>> 04e1642e
         # NOTE(rob): having the staging blocks be on the READER side is
         # not going to work well (since we will have to call rearrange tensors).
         # after we detect the txn is complete (which means we cannot make the

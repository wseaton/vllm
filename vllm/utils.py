# SPDX-License-Identifier: Apache-2.0
# SPDX-FileCopyrightText: Copyright contributors to the vLLM project

from __future__ import annotations

import asyncio
import concurrent
import contextlib
import datetime
import enum
import gc
import getpass
import hashlib
import importlib
import importlib.metadata
import importlib.util
import inspect
import ipaddress
import json
import multiprocessing
import os
import pickle
import signal
import socket
import subprocess
import sys
import tempfile
import textwrap
import threading
import time
import traceback
import types
import uuid
import warnings
import weakref
from argparse import (
    Action,
    ArgumentDefaultsHelpFormatter,
    ArgumentParser,
    ArgumentTypeError,
    RawDescriptionHelpFormatter,
    _ArgumentGroup,
)
from asyncio import FIRST_COMPLETED, AbstractEventLoop, Task
from collections import UserDict, defaultdict
from collections.abc import (
    AsyncGenerator,
    Awaitable,
    Collection,
    Generator,
    Hashable,
    Iterable,
    Iterator,
    KeysView,
    Mapping,
)
from concurrent.futures.process import ProcessPoolExecutor
from dataclasses import dataclass, field
from functools import cache, lru_cache, partial, wraps
from types import MappingProxyType
from typing import (
    TYPE_CHECKING,
    Any,
    Callable,
    Generic,
    Literal,
    NamedTuple,
    Optional,
    Sequence,
    Tuple,
    Type,
    TypeVar,
    Union,
    cast,
    overload,
)
from urllib.parse import urlparse, urlunparse
from uuid import uuid4

import cachetools
import cloudpickle
import numpy as np
import numpy.typing as npt
import psutil
import regex as re
import torch
import torch.types
import yaml
import zmq
import zmq.asyncio
from packaging import version
from packaging.version import Version
from torch.library import Library
from typing_extensions import Never, ParamSpec, TypeIs, assert_never

import vllm.envs as envs
<<<<<<< HEAD

# NOTE: import triton_utils to make TritonPlaceholderModule work
#       if triton is unavailable
import vllm.triton_utils  # noqa: F401
=======
>>>>>>> 04e1642e
from vllm.logger import enable_trace_function_call, init_logger

if TYPE_CHECKING:
    from argparse import Namespace

    from vllm.config import ModelConfig, VllmConfig

logger = init_logger(__name__)

# This value is chosen to have a balance between ITL and TTFT. Note it is
# not optimized for throughput.
DEFAULT_MAX_NUM_BATCHED_TOKENS = 2048
POOLING_MODEL_MAX_NUM_BATCHED_TOKENS = 32768
MULTIMODAL_MODEL_MAX_NUM_BATCHED_TOKENS = 5120

# Exception strings for non-implemented encoder/decoder scenarios

# Reminder: Please update docs/features/compatibility_matrix.md
# If the feature combo become valid

STR_NOT_IMPL_ENC_DEC_SWA = \
    "Sliding window attention for encoder/decoder models " + \
                    "is not currently supported."

STR_NOT_IMPL_ENC_DEC_PREFIX_CACHE = \
    "Prefix caching for encoder/decoder models " + \
                    "is not currently supported."

STR_NOT_IMPL_ENC_DEC_CHUNKED_PREFILL = \
    "Chunked prefill for encoder/decoder models " + \
                    "is not currently supported."

STR_NOT_IMPL_ENC_DEC_LOGIT_SOFTCAP = (
    "Models with logits_soft_cap "
    "require FlashInfer backend, which is "
    "currently not supported for encoder/decoder "
    "models.")

STR_NOT_IMPL_ENC_DEC_LORA = ("LoRA is not currently "
                             "supported with encoder/decoder "
                             "models.")

STR_NOT_IMPL_ENC_DEC_PP = ("Pipeline parallelism is not "
                           "currently supported with "
                           "encoder/decoder models.")

STR_NOT_IMPL_ENC_DEC_MM = ("Multimodal is not currently "
                           "supported with encoder/decoder "
                           "models.")

STR_NOT_IMPL_ENC_DEC_SPEC_DEC = ("Speculative decoding is not "
                                 "currently supported with encoder/"
                                 "decoder models.")

STR_NOT_IMPL_ENC_DEC_BACKEND = ("XFormers and Flash-Attention are the only "
                                "backends currently supported with encoder/"
                                "decoder models.")

STR_NOT_IMPL_ENC_DEC_PROMPT_ADAPTER = ("Prompt adapters are not "
                                       "currently supported with encoder/"
                                       "decoder models.")

# Efficiently import all enc/dec error strings
# rather than having to import all of the above
STR_NOT_IMPL_ENC_DEC_ERR_STRS = {
    "STR_NOT_IMPL_ENC_DEC_SWA": STR_NOT_IMPL_ENC_DEC_SWA,
    "STR_NOT_IMPL_ENC_DEC_PREFIX_CACHE": STR_NOT_IMPL_ENC_DEC_PREFIX_CACHE,
    "STR_NOT_IMPL_ENC_DEC_CHUNKED_PREFILL":
    STR_NOT_IMPL_ENC_DEC_CHUNKED_PREFILL,
    "STR_NOT_IMPL_ENC_DEC_LOGIT_SOFTCAP": STR_NOT_IMPL_ENC_DEC_LOGIT_SOFTCAP,
    "STR_NOT_IMPL_ENC_DEC_LORA": STR_NOT_IMPL_ENC_DEC_LORA,
    "STR_NOT_IMPL_ENC_DEC_PP": STR_NOT_IMPL_ENC_DEC_PP,
    "STR_NOT_IMPL_ENC_DEC_MM": STR_NOT_IMPL_ENC_DEC_MM,
    "STR_NOT_IMPL_ENC_DEC_SPEC_DEC": STR_NOT_IMPL_ENC_DEC_SPEC_DEC,
    "STR_NOT_IMPL_ENC_DEC_BACKEND": STR_NOT_IMPL_ENC_DEC_BACKEND,
    "STR_NOT_IMPL_ENC_DEC_PROMPT_ADAPTER": STR_NOT_IMPL_ENC_DEC_PROMPT_ADAPTER,
}

# Constants related to forcing the attention backend selection

# String name of register which may be set in order to
# force auto-selection of attention backend by Attention
# wrapper
STR_BACKEND_ENV_VAR: str = "VLLM_ATTENTION_BACKEND"

# Possible string values of STR_BACKEND_ENV_VAR
# register, corresponding to possible backends
STR_FLASHINFER_ATTN_VAL: str = "FLASHINFER"
STR_TORCH_SDPA_ATTN_VAL: str = "TORCH_SDPA"
STR_ROCM_FLASH_ATTN_VAL: str = "ROCM_FLASH"
STR_XFORMERS_ATTN_VAL: str = "XFORMERS"
STR_FLASH_ATTN_VAL: str = "FLASH_ATTN"
STR_DUAL_CHUNK_FLASH_ATTN_VAL: str = "DUAL_CHUNK_FLASH_ATTN"
STR_INVALID_VAL: str = "INVALID"

GB_bytes = 1_000_000_000
"""The number of bytes in one gigabyte (GB)."""

GiB_bytes = 1 << 30
"""The number of bytes in one gibibyte (GiB)."""

STR_DTYPE_TO_TORCH_DTYPE = {
    "half": torch.half,
    "bfloat16": torch.bfloat16,
    "float": torch.float,
    "fp8": torch.uint8,
    "fp8_e4m3": torch.uint8,
    "fp8_e5m2": torch.uint8,
    "int8": torch.int8,
}

TORCH_DTYPE_TO_NUMPY_DTYPE = {
    torch.float16: np.float16,
    torch.float32: np.float32,
    torch.float64: np.float64,
    torch.uint8: np.uint8,
    torch.int32: np.int32,
    torch.int64: np.int64,
}


@contextlib.contextmanager
def set_default_torch_num_threads(num_threads: int):
    """Sets the default number of threads for PyTorch to the given value."""
    old_num_threads = torch.get_num_threads()
    torch.set_num_threads(num_threads)
    yield
    torch.set_num_threads(old_num_threads)


P = ParamSpec('P')
T = TypeVar("T")
U = TypeVar("U")

_K = TypeVar("_K", bound=Hashable)
_V = TypeVar("_V")
_T = TypeVar("_T")


class _Sentinel:
    ...


ALL_PINNED_SENTINEL = _Sentinel()


class Device(enum.Enum):
    GPU = enum.auto()
    CPU = enum.auto()


class LayerBlockType(enum.Enum):
    attention = "attention"
    mamba = "mamba"


class Counter:

    def __init__(self, start: int = 0) -> None:
        self.counter = start

    def __next__(self) -> int:
        i = self.counter
        self.counter += 1
        return i

    def reset(self) -> None:
        self.counter = 0


class _MappingOrderCacheView(UserDict[_K, _V]):

    def __init__(self, data: Mapping[_K, _V], ordered_keys: Mapping[_K, None]):
        super().__init__(data)
        self.ordered_keys = ordered_keys

    def __iter__(self) -> Iterator[_K]:
        return iter(self.ordered_keys)

    def keys(self) -> KeysView[_K]:
        return KeysView(self.ordered_keys)


class CacheInfo(NamedTuple):
    hits: int
    total: int

    @property
    def hit_ratio(self) -> float:
        if self.total == 0:
            return 0

        return self.hits / self.total

    def __sub__(self, other: CacheInfo):
        return CacheInfo(
            hits=self.hits - other.hits,
            total=self.total - other.total,
        )


class LRUCache(cachetools.LRUCache[_K, _V], Generic[_K, _V]):

    def __init__(self,
                 capacity: float,
                 getsizeof: Optional[Callable[[_V], float]] = None):
        super().__init__(capacity, getsizeof)

        self.pinned_items = set[_K]()

        self._hits = 0
        self._total = 0
        self._last_info = CacheInfo(hits=0, total=0)

    def __getitem__(self, key: _K, *, update_info: bool = True) -> _V:
        value = super().__getitem__(key)

        if update_info:
            self._hits += 1
            self._total += 1

        return value

    def __delitem__(self, key: _K) -> None:
        run_on_remove = key in self
        value = self.__getitem__(key,
                                 update_info=False)  # type: ignore[call-arg]
        super().__delitem__(key)
        if key in self.pinned_items:
            # Todo: add warning to inform that del pinned item
            self._unpin(key)
        if run_on_remove:
            self._on_remove(key, value)

    @property
    def cache(self) -> Mapping[_K, _V]:
        """Return the internal cache dictionary in order (read-only)."""
        return _MappingOrderCacheView(
            self._Cache__data,  # type: ignore
            self.order)

    @property
    def order(self) -> Mapping[_K, None]:
        """Return the internal order dictionary (read-only)."""
        return MappingProxyType(self._LRUCache__order)  # type: ignore

    @property
    def capacity(self) -> float:
        return self.maxsize

    @property
    def usage(self) -> float:
        if self.maxsize == 0:
            return 0

        return self.currsize / self.maxsize

    def stat(self, *, delta: bool = False) -> CacheInfo:
        """
        Gets the cumulative number of hits and queries against this cache.

        If `delta=True`, instead gets these statistics
        since the last call that also passed `delta=True`.
        """
        info = CacheInfo(hits=self._hits, total=self._total)

        if delta:
            info_delta = info - self._last_info
            self._last_info = info
            info = info_delta

        return info

    def touch(self, key: _K) -> None:
        try:
            self._LRUCache__order.move_to_end(key)  # type: ignore
        except KeyError:
            self._LRUCache__order[key] = None  # type: ignore

    @overload
    def get(self, key: _K, /) -> Optional[_V]:
        ...

    @overload
    def get(self, key: _K, /, default: Union[_V, _T]) -> Union[_V, _T]:
        ...

    def get(self,
            key: _K,
            /,
            default: Optional[Union[_V,
                                    _T]] = None) -> Optional[Union[_V, _T]]:
        value: Optional[Union[_V, _T]]
        if key in self:
            value = self.__getitem__(
                key, update_info=False)  # type: ignore[call-arg]

            self._hits += 1
        else:
            value = default

        self._total += 1
        return value

    @overload
    def pop(self, key: _K) -> _V:
        ...

    @overload
    def pop(self, key: _K, default: Union[_V, _T]) -> Union[_V, _T]:
        ...

    def pop(self,
            key: _K,
            default: Optional[Union[_V,
                                    _T]] = None) -> Optional[Union[_V, _T]]:
        value: Optional[Union[_V, _T]]
        if key not in self:
            return default

        value = self.__getitem__(key,
                                 update_info=False)  # type: ignore[call-arg]
        self.__delitem__(key)
        return value

    def put(self, key: _K, value: _V) -> None:
        self.__setitem__(key, value)

    def pin(self, key: _K) -> None:
        """
        Pins a key in the cache preventing it from being
        evicted in the LRU order.
        """
        if key not in self:
            raise ValueError(f"Cannot pin key: {key} not in cache.")
        self.pinned_items.add(key)

    def _unpin(self, key: _K) -> None:
        """
        Unpins a key in the cache allowing it to be
        evicted in the LRU order.
        """
        self.pinned_items.remove(key)

    def _on_remove(self, key: _K, value: Optional[_V]) -> None:
        pass

    def remove_oldest(self, *, remove_pinned: bool = False) -> None:
        if len(self) == 0:
            return

        self.popitem(remove_pinned=remove_pinned)

    def _remove_old_if_needed(self) -> None:
        while self.currsize > self.capacity:
            self.remove_oldest()

    def popitem(self, remove_pinned: bool = False):
        """Remove and return the `(key, value)` pair least recently used."""
        if not remove_pinned:
            # pop the oldest item in the cache that is not pinned
            lru_key = next(
                (key for key in self.order if key not in self.pinned_items),
                ALL_PINNED_SENTINEL)
            if lru_key is ALL_PINNED_SENTINEL:
                raise RuntimeError("All items are pinned, "
                                   "cannot remove oldest from the cache.")
        else:
            lru_key = next(iter(self.order))
        value = self.pop(cast(_K, lru_key))
        return (lru_key, value)

    def clear(self) -> None:
        while len(self) > 0:
            self.remove_oldest(remove_pinned=True)

        self._hits = 0
        self._total = 0
        self._last_info = CacheInfo(hits=0, total=0)


class PyObjectCache:
    """Used to cache python objects to avoid object allocations
    across scheduler iterations.
    """

    def __init__(self, obj_builder):
        self._obj_builder = obj_builder
        self._index = 0

        self._obj_cache = []
        for _ in range(128):
            self._obj_cache.append(self._obj_builder())

    def _grow_cache(self):
        # Double the size of the cache
        num_objs = len(self._obj_cache)
        for _ in range(num_objs):
            self._obj_cache.append(self._obj_builder())

    def get_object(self):
        """Returns a pre-allocated cached object. If there is not enough
        objects, then the cache size will double.
        """
        if self._index >= len(self._obj_cache):
            self._grow_cache()
            assert self._index < len(self._obj_cache)

        obj = self._obj_cache[self._index]
        self._index += 1

        return obj

    def reset(self):
        """Makes all cached-objects available for the next scheduler iteration.
        """
        self._index = 0


@cache
def get_max_shared_memory_bytes(gpu: int = 0) -> int:
    """Returns the maximum shared memory per thread block in bytes."""
    from vllm import _custom_ops as ops
    max_shared_mem = (
        ops.get_max_shared_memory_per_block_device_attribute(gpu))
    # value 0 will cause MAX_SEQ_LEN become negative and test_attention.py
    # will fail
    assert max_shared_mem > 0, "max_shared_mem can not be zero"
    return int(max_shared_mem)


def get_cpu_memory() -> int:
    """Returns the total CPU memory of the node in bytes."""
    return psutil.virtual_memory().total


def random_uuid() -> str:
    return str(uuid.uuid4().hex)


def make_async(
    func: Callable[P, T],
    executor: Optional[concurrent.futures.Executor] = None
) -> Callable[P, Awaitable[T]]:
    """Take a blocking function, and run it on in an executor thread.

    This function prevents the blocking function from blocking the
    asyncio event loop.
    The code in this function needs to be thread safe.
    """

    def _async_wrapper(*args: P.args, **kwargs: P.kwargs) -> asyncio.Future:
        loop = asyncio.get_event_loop()
        p_func = partial(func, *args, **kwargs)
        return loop.run_in_executor(executor=executor, func=p_func)

    return _async_wrapper


def _next_task(iterator: AsyncGenerator[T, None],
               loop: AbstractEventLoop) -> Task:
    # Can use anext() in python >= 3.10
    return loop.create_task(iterator.__anext__())  # type: ignore[arg-type]


async def merge_async_iterators(
    *iterators: AsyncGenerator[T,
                               None], ) -> AsyncGenerator[tuple[int, T], None]:
    """Merge multiple asynchronous iterators into a single iterator.

    This method handle the case where some iterators finish before others.
    When it yields, it yields a tuple (i, item) where i is the index of the
    iterator that yields the item.
    """
    if len(iterators) == 1:
        # Fast-path single iterator case.
        async for item in iterators[0]:
            yield 0, item
        return

    loop = asyncio.get_running_loop()

    awaits = {_next_task(pair[1], loop): pair for pair in enumerate(iterators)}
    try:
        while awaits:
            done, _ = await asyncio.wait(awaits.keys(),
                                         return_when=FIRST_COMPLETED)
            for d in done:
                pair = awaits.pop(d)
                try:
                    item = await d
                    i, it = pair
                    awaits[_next_task(it, loop)] = pair
                    yield i, item
                except StopAsyncIteration:
                    pass
    finally:
        # Cancel any remaining iterators
        for f, (_, it) in awaits.items():
            with contextlib.suppress(BaseException):
                f.cancel()
                await it.aclose()


async def collect_from_async_generator(
        iterator: AsyncGenerator[T, None]) -> list[T]:
    """Collect all items from an async generator into a list."""
    items = []
    async for item in iterator:
        items.append(item)
    return items


def get_ip() -> str:
    host_ip = envs.VLLM_HOST_IP
    if "HOST_IP" in os.environ and "VLLM_HOST_IP" not in os.environ:
        logger.warning(
            "The environment variable HOST_IP is deprecated and ignored, as"
            " it is often used by Docker and other software to"
            " interact with the container's network stack. Please "
            "use VLLM_HOST_IP instead to set the IP address for vLLM processes"
            " to communicate with each other.")
    if host_ip:
        return host_ip

    # IP is not set, try to get it from the network interface

    # try ipv4
    s = socket.socket(socket.AF_INET, socket.SOCK_DGRAM)
    try:
        s.connect(("8.8.8.8", 80))  # Doesn't need to be reachable
        return s.getsockname()[0]
    except Exception:
        pass

    # try ipv6
    try:
        s = socket.socket(socket.AF_INET6, socket.SOCK_DGRAM)
        # Google's public DNS server, see
        # https://developers.google.com/speed/public-dns/docs/using#addresses
        s.connect(("2001:4860:4860::8888", 80))  # Doesn't need to be reachable
        return s.getsockname()[0]
    except Exception:
        pass

    warnings.warn(
        "Failed to get the IP address, using 0.0.0.0 by default."
        "The value can be set by the environment variable"
        " VLLM_HOST_IP or HOST_IP.",
        stacklevel=2)
    return "0.0.0.0"


def is_valid_ipv6_address(address: str) -> bool:
    try:
        ipaddress.IPv6Address(address)
        return True
    except ValueError:
        return False


def get_distributed_init_method(ip: str, port: int) -> str:
    return get_tcp_uri(ip, port)


def get_tcp_uri(ip: str, port: int) -> str:
    # Brackets are not permitted in ipv4 addresses,
    # see https://github.com/python/cpython/issues/103848
    return f"tcp://[{ip}]:{port}" if ":" in ip else f"tcp://{ip}:{port}"


def get_open_zmq_ipc_path() -> str:
    base_rpc_path = envs.VLLM_RPC_BASE_PATH
    return f"ipc://{base_rpc_path}/{uuid4()}"


def get_open_zmq_inproc_path() -> str:
    return f"inproc://{uuid4()}"


def get_open_port() -> int:
    """
    Get an open port for the vLLM process to listen on.
    An edge case to handle, is when we run data parallel,
    we need to avoid ports that are potentially used by
    the data parallel master process.
    Right now we reserve 10 ports for the data parallel master
    process. Currently it uses 2 ports.
    """
    if "VLLM_DP_MASTER_PORT" in os.environ:
        dp_master_port = envs.VLLM_DP_MASTER_PORT
        reserved_port_range = range(dp_master_port, dp_master_port + 10)
        while True:
            candidate_port = _get_open_port()
            if candidate_port not in reserved_port_range:
                return candidate_port
    return _get_open_port()


def _get_open_port() -> int:
    port = envs.VLLM_PORT
    if port is not None:
        while True:
            try:
                with socket.socket(socket.AF_INET, socket.SOCK_STREAM) as s:
                    s.bind(("", port))
                    return port
            except OSError:
                port += 1  # Increment port number if already in use
                logger.info("Port %d is already in use, trying port %d",
                            port - 1, port)
    # try ipv4
    try:
        with socket.socket(socket.AF_INET, socket.SOCK_STREAM) as s:
            s.bind(("", 0))
            return s.getsockname()[1]
    except OSError:
        # try ipv6
        with socket.socket(socket.AF_INET6, socket.SOCK_STREAM) as s:
            s.bind(("", 0))
            return s.getsockname()[1]


def find_process_using_port(port: int) -> Optional[psutil.Process]:
    # TODO: We can not check for running processes with network
    # port on macOS. Therefore, we can not have a full graceful shutdown
    # of vLLM. For now, let's not look for processes in this case.
    # Ref: https://www.florianreinhard.de/accessdenied-in-psutil/
    if sys.platform.startswith("darwin"):
        return None

    for conn in psutil.net_connections():
        if conn.laddr.port == port:
            try:
                return psutil.Process(conn.pid)
            except psutil.NoSuchProcess:
                return None
    return None


def update_environment_variables(envs: dict[str, str]):
    for k, v in envs.items():
        if k in os.environ and os.environ[k] != v:
            logger.warning(
                "Overwriting environment variable %s "
                "from '%s' to '%s'", k, os.environ[k], v)
        os.environ[k] = v


def chunk_list(lst: list[T], chunk_size: int):
    """Yield successive chunk_size chunks from lst."""
    for i in range(0, len(lst), chunk_size):
        yield lst[i:i + chunk_size]


def cdiv(a: int, b: int) -> int:
    """Ceiling division."""
    return -(a // -b)


def next_power_of_2(n) -> int:
    """The next power of 2 (inclusive)"""
    if n < 1:
        return 1
    return 1 << (n - 1).bit_length()


def round_up(x: int, y: int) -> int:
    return ((x + y - 1) // y) * y


def round_down(x: int, y: int) -> int:
    return (x // y) * y


def _generate_random_fp8(
    tensor: torch.Tensor,
    low: float,
    high: float,
) -> None:
    # NOTE(zhaoyang): Due to NaN and Inf representation for fp8 data type,
    # it may occur Inf or NaN if we directly use torch.randint
    # to generate random data for fp8 data.
    # For example, s.11111.00 in fp8e5m2 format represents Inf.
    #     | E4M3        | E5M2
    #-----|-------------|-------------------
    # Inf | N/A         | s.11111.00
    # NaN | s.1111.111  | s.11111.{01,10,11}
    from vllm import _custom_ops as ops
    tensor_tmp = torch.empty_like(tensor, dtype=torch.float16)
    tensor_tmp.uniform_(low, high)
    ops.convert_fp8(tensor, tensor_tmp)
    del tensor_tmp


def get_kv_cache_torch_dtype(
        cache_dtype: Optional[Union[str, torch.dtype]],
        model_dtype: Optional[Union[str, torch.dtype]] = None) -> torch.dtype:
    if isinstance(cache_dtype, str):
        if cache_dtype == "auto":
            if isinstance(model_dtype,
                          str) and model_dtype in STR_DTYPE_TO_TORCH_DTYPE:
                torch_dtype = STR_DTYPE_TO_TORCH_DTYPE[model_dtype]
            elif isinstance(model_dtype, torch.dtype):
                torch_dtype = model_dtype
            else:
                raise ValueError(f"Invalid model dtype: {model_dtype}")
        elif cache_dtype in STR_DTYPE_TO_TORCH_DTYPE:
            torch_dtype = STR_DTYPE_TO_TORCH_DTYPE[cache_dtype]
        else:
            raise ValueError(f"Invalid kv cache dtype: {cache_dtype}")
    elif isinstance(cache_dtype, torch.dtype):
        torch_dtype = cache_dtype
    else:
        raise ValueError(f"Invalid kv cache dtype: {cache_dtype}")
    return torch_dtype


def create_kv_caches_with_random_flash(
    num_blocks: int,
    block_size: int,
    num_layers: int,
    num_heads: int,
    head_size: int,
    cache_dtype: Optional[Union[str, torch.dtype]],
    model_dtype: Optional[Union[str, torch.dtype]] = None,
    seed: Optional[int] = None,
    device: Optional[str] = "cuda",
    cache_layout: Optional[str] = "NHD",
) -> tuple[list[torch.Tensor], list[torch.Tensor]]:
    from vllm.platforms import current_platform
    current_platform.seed_everything(seed)

    torch_dtype = get_kv_cache_torch_dtype(cache_dtype, model_dtype)
    generic_kv_cache_shape = (num_blocks, 2, block_size, num_heads, head_size)
    assert cache_layout in ("NHD", "HND")
    stride_order = (0, 1, 2, 3, 4) if cache_layout == "NHD" else (0, 1, 3, 2,
                                                                  4)

    kv_cache_allocation_shape = tuple(generic_kv_cache_shape[i]
                                      for i in stride_order)
    scale = head_size**-0.5

    key_caches: list[torch.Tensor] = []
    value_caches: list[torch.Tensor] = []

    for _ in range(num_layers):
        key_value_cache = torch.empty(size=kv_cache_allocation_shape,
                                      dtype=torch_dtype,
                                      device=device).permute(*stride_order)
        if cache_dtype in ["auto", "half", "bfloat16", "float"]:
            key_value_cache.uniform_(-scale, scale)
        elif cache_dtype == 'fp8':
            _generate_random_fp8(key_value_cache, -scale, scale)
        else:
            raise ValueError(
                f"Does not support key cache of type {cache_dtype}")
        key_caches.append(key_value_cache[:, 0])
        value_caches.append(key_value_cache[:, 1])
    return key_caches, value_caches


def create_kv_caches_with_random(
    num_blocks: int,
    block_size: int,
    num_layers: int,
    num_heads: int,
    head_size: int,
    cache_dtype: Optional[Union[str, torch.dtype]],
    model_dtype: Optional[Union[str, torch.dtype]] = None,
    seed: Optional[int] = None,
    device: Optional[str] = "cuda",
) -> tuple[list[torch.Tensor], list[torch.Tensor]]:

    if cache_dtype == "fp8" and head_size % 16:
        raise ValueError(
            f"Does not support key cache of type fp8 with head_size {head_size}"
        )
    from vllm.platforms import current_platform
    current_platform.seed_everything(seed)

    torch_dtype = get_kv_cache_torch_dtype(cache_dtype, model_dtype)

    scale = head_size**-0.5
    x = 16 // torch.tensor([], dtype=torch_dtype).element_size()
    key_cache_shape = (num_blocks, num_heads, head_size // x, block_size, x)
    key_caches: list[torch.Tensor] = []
    for _ in range(num_layers):
        key_cache = torch.empty(size=key_cache_shape,
                                dtype=torch_dtype,
                                device=device)
        if cache_dtype in ["auto", "half", "bfloat16", "float"]:
            key_cache.uniform_(-scale, scale)
        elif cache_dtype == 'fp8':
            _generate_random_fp8(key_cache, -scale, scale)
        else:
            raise ValueError(
                f"Does not support key cache of type {cache_dtype}")
        key_caches.append(key_cache)

    value_cache_shape = (num_blocks, num_heads, head_size, block_size)
    value_caches: list[torch.Tensor] = []
    for _ in range(num_layers):
        value_cache = torch.empty(size=value_cache_shape,
                                  dtype=torch_dtype,
                                  device=device)
        if cache_dtype in ["auto", "half", "bfloat16", "float"]:
            value_cache.uniform_(-scale, scale)
        elif cache_dtype == 'fp8':
            _generate_random_fp8(value_cache, -scale, scale)
        else:
            raise ValueError(
                f"Does not support value cache of type {cache_dtype}")
        value_caches.append(value_cache)
    return key_caches, value_caches


@cache
def is_pin_memory_available() -> bool:
    from vllm.platforms import current_platform
    return current_platform.is_pin_memory_available()


@cache
def is_uva_available() -> bool:
    """Check if Unified Virtual Addressing (UVA) is available."""
    # UVA requires pinned memory.
    # TODO: Add more requirements for UVA if needed.
    return is_pin_memory_available()


class DeviceMemoryProfiler:

    def __init__(self, device: Optional[torch.types.Device] = None):
        self.device = device

    def current_memory_usage(self) -> float:
        # Return the memory usage in bytes.
        from vllm.platforms import current_platform
        gc.collect()
        return current_platform.get_current_memory_usage(self.device)

    def __enter__(self):
        self.initial_memory = self.current_memory_usage()
        # This allows us to call methods of the context manager if needed
        return self

    def __exit__(self, exc_type, exc_val, exc_tb):
        self.final_memory = self.current_memory_usage()
        self.consumed_memory = self.final_memory - self.initial_memory

        # Force garbage collection
        gc.collect()


def make_ndarray_with_pad(
    x: list[list[T]],
    pad: T,
    dtype: npt.DTypeLike,
    *,
    max_len: Optional[int] = None,
) -> npt.NDArray:
    """
    Make a padded array from 2D inputs.

    The padding is applied to the end of each inner list until it reaches
    `max_len`.
    """
    if max_len is None:
        # Unlike for most functions, map is faster than a genexpr over `len`
        max_len = max(map(len, x), default=0)

    padded_x = np.full((len(x), max_len), pad, dtype=dtype)
    for ind, blocktb in enumerate(x):
        assert len(blocktb) <= max_len
        padded_x[ind, :len(blocktb)] = blocktb

    return padded_x


def make_tensor_with_pad(
    x: list[list[T]],
    pad: T,
    dtype: torch.dtype,
    *,
    max_len: Optional[int] = None,
    device: Optional[Union[str, torch.device]] = None,
    pin_memory: bool = False,
) -> torch.Tensor:
    """
    Make a padded tensor from 2D inputs.

    The padding is applied to the end of each inner list until it reaches
    `max_len`.
    """
    np_dtype = TORCH_DTYPE_TO_NUMPY_DTYPE[dtype]
    padded_x = make_ndarray_with_pad(x, pad, np_dtype, max_len=max_len)

    tensor = torch.from_numpy(padded_x).to(device)
    if pin_memory:
        tensor = tensor.pin_memory()

    return tensor


def async_tensor_h2d(
    data: list,
    dtype: torch.dtype,
    target_device: Union[str, torch.device],
    pin_memory: bool,
) -> torch.Tensor:
    """Asynchronously create a tensor and copy it from host to device."""
    t = torch.tensor(data, dtype=dtype, pin_memory=pin_memory, device="cpu")
    return t.to(device=target_device, non_blocking=True)


def get_dtype_size(dtype: torch.dtype) -> int:
    """Get the size of the data type in bytes."""
    return torch.tensor([], dtype=dtype).element_size()


# bool = 0, int = 1, float = 2, complex = 3
def _get_precision_level(dtype: torch.dtype) -> int:
    # NOTE: Complex dtypes return `is_floating_point=False`
    return ((dtype != torch.bool) + dtype.is_floating_point +
            dtype.is_complex * 2)


def is_lossless_cast(src_dtype: torch.dtype, tgt_dtype: torch.dtype):
    """
    Test whether it is lossless to cast a tensor from
    `src_dtype` to `tgt_dtype`.
    """
    if src_dtype == tgt_dtype:
        return True

    src_level = _get_precision_level(src_dtype)
    tgt_level = _get_precision_level(tgt_dtype)

    if src_level < tgt_level:
        return True
    if src_level > tgt_level:
        return False

    # Compare integral types
    if not src_dtype.is_floating_point and not src_dtype.is_complex:
        src_info = torch.iinfo(src_dtype)
        tgt_info = torch.iinfo(tgt_dtype)
        return src_info.min >= tgt_info.min and src_info.max <= tgt_info.max

    # Compare floating-point types
    src_info = torch.finfo(src_dtype)
    tgt_info = torch.finfo(tgt_dtype)
    return (src_info.min >= tgt_info.min and src_info.max <= tgt_info.max
            and src_info.resolution >= tgt_info.resolution)


def common_broadcastable_dtype(dtypes: Collection[torch.dtype]):
    """
    Get the common `dtype` where all of the other `dtypes` can be
    cast to it without losing any information.
    """
    return max(
        dtypes,
        key=lambda dtype: sum(is_lossless_cast(dt, dtype) for dt in dtypes),
    )


# `collections` helpers
def is_list_of(
    value: object,
    typ: Union[type[T], tuple[type[T], ...]],
    *,
    check: Literal["first", "all"] = "first",
) -> TypeIs[list[T]]:
    if not isinstance(value, list):
        return False

    if check == "first":
        return len(value) == 0 or isinstance(value[0], typ)
    elif check == "all":
        return all(isinstance(v, typ) for v in value)

    assert_never(check)


def flatten_2d_lists(lists: Iterable[Iterable[T]]) -> list[T]:
    """Flatten a list of lists to a single list."""
    return [item for sublist in lists for item in sublist]


def full_groupby(values: Iterable[_V], *, key: Callable[[_V], _K]):
    """
    Unlike [`itertools.groupby`][], groups are not broken by
    non-contiguous data.
    """
    groups = defaultdict[_K, list[_V]](list)

    for value in values:
        groups[key(value)].append(value)

    return groups.items()


# TODO: This function can be removed if transformer_modules classes are
# serialized by value when communicating between processes
def init_cached_hf_modules() -> None:
    """
    Lazy initialization of the Hugging Face modules.
    """
    from transformers.dynamic_module_utils import init_hf_modules
    init_hf_modules()


@cache
def find_library(lib_name: str) -> str:
    """
    Find the library file in the system.
    `lib_name` is full filename, with both prefix and suffix.
    This function resolves `lib_name` to the full path of the library.
    """
    # Adapted from https://github.com/openai/triton/blob/main/third_party/nvidia/backend/driver.py#L19 # noqa
    # According to https://en.wikipedia.org/wiki/Filesystem_Hierarchy_Standard
    # `/sbin/ldconfig` should exist in all Linux systems.
    # `/sbin/ldconfig` searches the library in the system
    libs = subprocess.check_output(["/sbin/ldconfig", "-p"]).decode()
    # each line looks like the following:
    # libcuda.so.1 (libc6,x86-64) => /lib/x86_64-linux-gnu/libcuda.so.1
    locs = [line.split()[-1] for line in libs.splitlines() if lib_name in line]
    # `LD_LIBRARY_PATH` searches the library in the user-defined paths
    env_ld_library_path = envs.LD_LIBRARY_PATH
    if not locs and env_ld_library_path:
        locs = [
            os.path.join(dir, lib_name)
            for dir in env_ld_library_path.split(":")
            if os.path.exists(os.path.join(dir, lib_name))
        ]
    if not locs:
        raise ValueError(f"Cannot find {lib_name} in the system.")
    return locs[0]


def find_nccl_library() -> str:
    """
    We either use the library file specified by the `VLLM_NCCL_SO_PATH`
    environment variable, or we find the library file brought by PyTorch.
    After importing `torch`, `libnccl.so.2` or `librccl.so.1` can be
    found by `ctypes` automatically.
    """
    so_file = envs.VLLM_NCCL_SO_PATH

    # manually load the nccl library
    if so_file:
        logger.info(
            "Found nccl from environment variable VLLM_NCCL_SO_PATH=%s",
            so_file)
    else:
        if torch.version.cuda is not None:
            so_file = "libnccl.so.2"
        elif torch.version.hip is not None:
            so_file = "librccl.so.1"
        else:
            raise ValueError("NCCL only supports CUDA and ROCm backends.")
        logger.info("Found nccl from library %s", so_file)
    return so_file


prev_set_stream = torch.cuda.set_stream

_current_stream = None


def _patched_set_stream(stream: torch.cuda.Stream) -> None:
    global _current_stream
    _current_stream = stream
    prev_set_stream(stream)


torch.cuda.set_stream = _patched_set_stream


def current_stream() -> torch.cuda.Stream:
    """
    replace `torch.cuda.current_stream()` with `vllm.utils.current_stream()`.
    it turns out that `torch.cuda.current_stream()` is quite expensive,
    as it will construct a new stream object at each call.
    here we patch `torch.cuda.set_stream` to keep track of the current stream
    directly, so that we can avoid calling `torch.cuda.current_stream()`.

    the underlying hypothesis is that we do not call `torch._C._cuda_setStream`
    from C/C++ code.
    """
    from vllm.platforms import current_platform
    global _current_stream
    if _current_stream is None:
        # when this function is called before any stream is set,
        # we return the default stream.
        # On ROCm using the default 0 stream in combination with RCCL
        # is hurting performance. Therefore creating a dedicated stream
        # per process
        _current_stream = torch.cuda.Stream() if current_platform.is_rocm(
        ) else torch.cuda.current_stream()
    return _current_stream


def enable_trace_function_call_for_thread(vllm_config: VllmConfig) -> None:
    """Set up function tracing for the current thread,
    if enabled via the VLLM_TRACE_FUNCTION environment variable
    """

    if envs.VLLM_TRACE_FUNCTION:
        tmp_dir = tempfile.gettempdir()
        # add username to tmp_dir to avoid permission issues
        tmp_dir = os.path.join(tmp_dir, getpass.getuser())
        filename = (f"VLLM_TRACE_FUNCTION_for_process_{os.getpid()}"
                    f"_thread_{threading.get_ident()}_"
                    f"at_{datetime.datetime.now()}.log").replace(" ", "_")
        log_path = os.path.join(tmp_dir, "vllm",
                                f"vllm-instance-{vllm_config.instance_id}",
                                filename)
        os.makedirs(os.path.dirname(log_path), exist_ok=True)
        enable_trace_function_call(log_path)


# `functools` helpers
def identity(value: T, **kwargs) -> T:
    """Returns the first provided value."""
    return value


F = TypeVar('F', bound=Callable[..., Any])


def deprecate_args(
    start_index: int,
    is_deprecated: Union[bool, Callable[[], bool]] = True,
    additional_message: Optional[str] = None,
) -> Callable[[F], F]:

    if not callable(is_deprecated):
        is_deprecated = partial(identity, is_deprecated)

    def wrapper(fn: F) -> F:

        params = inspect.signature(fn).parameters
        pos_types = (
            inspect.Parameter.POSITIONAL_ONLY,
            inspect.Parameter.POSITIONAL_OR_KEYWORD,
        )
        pos_kws = [
            kw for kw, param in params.items() if param.kind in pos_types
        ]

        @wraps(fn)
        def inner(*args, **kwargs):
            if is_deprecated():
                deprecated_args = pos_kws[start_index:len(args)]
                if deprecated_args:
                    msg = (
                        f"The positional arguments {deprecated_args} are "
                        "deprecated and will be removed in a future update.")
                    if additional_message is not None:
                        msg += f" {additional_message}"

                    warnings.warn(
                        DeprecationWarning(msg),
                        stacklevel=3,  # The inner function takes up one level
                    )

            return fn(*args, **kwargs)

        return inner  # type: ignore

    return wrapper


def deprecate_kwargs(
    *kws: str,
    is_deprecated: Union[bool, Callable[[], bool]] = True,
    additional_message: Optional[str] = None,
) -> Callable[[F], F]:
    deprecated_kws = set(kws)

    if not callable(is_deprecated):
        is_deprecated = partial(identity, is_deprecated)

    def wrapper(fn: F) -> F:

        @wraps(fn)
        def inner(*args, **kwargs):
            if is_deprecated():
                deprecated_kwargs = kwargs.keys() & deprecated_kws
                if deprecated_kwargs:
                    msg = (
                        f"The keyword arguments {deprecated_kwargs} are "
                        "deprecated and will be removed in a future update.")
                    if additional_message is not None:
                        msg += f" {additional_message}"

                    warnings.warn(
                        DeprecationWarning(msg),
                        stacklevel=3,  # The inner function takes up one level
                    )

            return fn(*args, **kwargs)

        return inner  # type: ignore

    return wrapper


@lru_cache(maxsize=8)
def _cuda_device_count_stateless(
        cuda_visible_devices: Optional[str] = None) -> int:
    # Note: cuda_visible_devices is not used, but we keep it as an argument for
    # LRU Cache purposes.

    # Code below is based on
    # https://github.com/pytorch/pytorch/blob/
    # c1cd946818442aca8c7f812b16d187ce1586c3bc/
    # torch/cuda/__init__.py#L831C1-L831C17
    import torch.cuda
    import torch.version

    from vllm.platforms import current_platform
    if not torch.cuda._is_compiled():
        return 0
    if current_platform.is_rocm():
        # ROCm uses amdsmi instead of nvml for stateless device count
        # This requires a sufficiently modern version of Torch 2.4.0
        raw_count = torch.cuda._device_count_amdsmi() if (hasattr(
            torch.cuda, "_device_count_amdsmi")) else -1
    else:
        raw_count = torch.cuda._device_count_nvml()
    r = torch._C._cuda_getDeviceCount() if raw_count < 0 else raw_count
    return r


def cuda_device_count_stateless() -> int:
    """Get number of CUDA devices, caching based on the value of
    CUDA_VISIBLE_DEVICES at the time of call.

    This should be used instead of torch.cuda.device_count()
    unless CUDA_VISIBLE_DEVICES has already been set to the desired
    value."""

    # This can be removed and simply replaced with torch.cuda.get_device_count
    # after https://github.com/pytorch/pytorch/pull/122815 is released.
    return _cuda_device_count_stateless(envs.CUDA_VISIBLE_DEVICES)


def cuda_is_initialized() -> bool:
    """Check if CUDA is initialized."""
    if not torch.cuda._is_compiled():
        return False
    return torch.cuda.is_initialized()


def cuda_get_device_properties(device,
                               names: Sequence[str],
                               init_cuda=False) -> tuple[Any, ...]:
    """Get specified CUDA device property values without initializing CUDA in
    the current process."""
    if init_cuda or cuda_is_initialized():
        props = torch.cuda.get_device_properties(device)
        return tuple(getattr(props, name) for name in names)

    # Run in subprocess to avoid initializing CUDA as a side effect.
    mp_ctx = multiprocessing.get_context("fork")
    with ProcessPoolExecutor(max_workers=1, mp_context=mp_ctx) as executor:
        return executor.submit(cuda_get_device_properties, device, names,
                               True).result()


def weak_bind(bound_method: Callable[..., Any], ) -> Callable[..., None]:
    """Make an instance method that weakly references
    its associated instance and no-ops once that
    instance is collected."""
    ref = weakref.ref(bound_method.__self__)  # type: ignore[attr-defined]
    unbound = bound_method.__func__  # type: ignore[attr-defined]

    def weak_bound(*args, **kwargs) -> None:
        if inst := ref():
            unbound(inst, *args, **kwargs)

    return weak_bound


#From: https://stackoverflow.com/a/4104188/2749989
def run_once(f: Callable[P, None]) -> Callable[P, None]:

    def wrapper(*args: P.args, **kwargs: P.kwargs) -> None:
        if not wrapper.has_run:  # type: ignore[attr-defined]
            wrapper.has_run = True  # type: ignore[attr-defined]
            return f(*args, **kwargs)

    wrapper.has_run = False  # type: ignore[attr-defined]
    return wrapper


class StoreBoolean(Action):

    def __call__(self, parser, namespace, values, option_string=None):
        if values.lower() == "true":
            setattr(namespace, self.dest, True)
        elif values.lower() == "false":
            setattr(namespace, self.dest, False)
        else:
            raise ValueError(f"Invalid boolean value: {values}. "
                             "Expected 'true' or 'false'.")


class SortedHelpFormatter(ArgumentDefaultsHelpFormatter,
                          RawDescriptionHelpFormatter):
    """SortedHelpFormatter that sorts arguments by their option strings."""

    def _split_lines(self, text, width):
        """
        1. Sentences split across lines have their single newlines removed.
        2. Paragraphs and explicit newlines are split into separate lines.
        3. Each line is wrapped to the specified width (width of terminal).
        """
        # The patterns also include whitespace after the newline
        single_newline = re.compile(r"(?<!\n)\n(?!\n)\s*")
        multiple_newlines = re.compile(r"\n{2,}\s*")
        text = single_newline.sub(' ', text)
        lines = re.split(multiple_newlines, text)
        return sum([textwrap.wrap(line, width) for line in lines], [])

    def add_arguments(self, actions):
        actions = sorted(actions, key=lambda x: x.option_strings)
        super().add_arguments(actions)


class FlexibleArgumentParser(ArgumentParser):
    """ArgumentParser that allows both underscore and dash in names."""

    _deprecated: set[Action] = set()

    def __init__(self, *args, **kwargs):
        # Set the default 'formatter_class' to SortedHelpFormatter
        if 'formatter_class' not in kwargs:
            kwargs['formatter_class'] = SortedHelpFormatter
        super().__init__(*args, **kwargs)

    if sys.version_info < (3, 13):
        # Enable the deprecated kwarg for Python 3.12 and below

        def parse_known_args(self, args=None, namespace=None):
            namespace, args = super().parse_known_args(args, namespace)
            for action in FlexibleArgumentParser._deprecated:
                if (hasattr(namespace, dest := action.dest)
                        and getattr(namespace, dest) != action.default):
                    logger.warning_once("argument '%s' is deprecated", dest)
            return namespace, args

        def add_argument(self, *args, **kwargs):
            deprecated = kwargs.pop("deprecated", False)
            action = super().add_argument(*args, **kwargs)
            if deprecated:
                FlexibleArgumentParser._deprecated.add(action)
            return action

        class _FlexibleArgumentGroup(_ArgumentGroup):

            def add_argument(self, *args, **kwargs):
                deprecated = kwargs.pop("deprecated", False)
                action = super().add_argument(*args, **kwargs)
                if deprecated:
                    FlexibleArgumentParser._deprecated.add(action)
                return action

        def add_argument_group(self, *args, **kwargs):
            group = self._FlexibleArgumentGroup(self, *args, **kwargs)
            self._action_groups.append(group)
            return group

    def parse_args(  # type: ignore[override]
        self,
        args: list[str] | None = None,
        namespace: Namespace | None = None,
    ):
        if args is None:
            args = sys.argv[1:]

        # Check for --model in command line arguments first
        if args and args[0] == "serve":
            model_in_cli_args = any(arg == '--model' for arg in args)

            if model_in_cli_args:
                raise ValueError(
                    "With `vllm serve`, you should provide the model as a "
                    "positional argument or in a config file instead of via "
                    "the `--model` option.")

        if '--config' in args:
            args = self._pull_args_from_config(args)

        def repl(match: re.Match) -> str:
            """Replaces underscores with dashes in the matched string."""
            return match.group(0).replace("_", "-")

        # Everything between the first -- and the first .
        pattern = re.compile(r"(?<=--)[^\.]*")

        # Convert underscores to dashes and vice versa in argument names
        processed_args = list[str]()
        for arg in args:
            if arg.startswith('--'):
                if '=' in arg:
                    key, value = arg.split('=', 1)
                    key = pattern.sub(repl, key, count=1)
                    processed_args.append(f'{key}={value}')
                else:
                    key = pattern.sub(repl, arg, count=1)
                    processed_args.append(key)
            elif arg.startswith('-O') and arg != '-O' and len(arg) == 2:
                # allow -O flag to be used without space, e.g. -O3
                processed_args.append('-O')
                processed_args.append(arg[2:])
            else:
                processed_args.append(arg)

        def create_nested_dict(keys: list[str], value: str) -> dict[str, Any]:
            """Creates a nested dictionary from a list of keys and a value.

            For example, `keys = ["a", "b", "c"]` and `value = 1` will create:
            `{"a": {"b": {"c": 1}}}`
            """
            nested_dict: Any = value
            for key in reversed(keys):
                nested_dict = {key: nested_dict}
            return nested_dict

        def recursive_dict_update(
            original: dict[str, Any],
            update: dict[str, Any],
        ):
            """Recursively updates a dictionary with another dictionary."""
            for k, v in update.items():
                if isinstance(v, dict) and isinstance(original.get(k), dict):
                    recursive_dict_update(original[k], v)
                else:
                    original[k] = v

        delete = set[int]()
        dict_args = defaultdict[str, dict[str, Any]](dict)
        for i, processed_arg in enumerate(processed_args):
            if processed_arg.startswith("--") and "." in processed_arg:
                if "=" in processed_arg:
                    processed_arg, value_str = processed_arg.split("=", 1)
                    if "." not in processed_arg:
                        # False positive, . was only in the value
                        continue
                else:
                    value_str = processed_args[i + 1]
                    delete.add(i + 1)

                key, *keys = processed_arg.split(".")
                try:
                    value = json.loads(value_str)
                except json.decoder.JSONDecodeError:
                    value = value_str

                # Merge all values with the same key into a single dict
                arg_dict = create_nested_dict(keys, value)
                recursive_dict_update(dict_args[key], arg_dict)
                delete.add(i)
        # Filter out the dict args we set to None
        processed_args = [
            a for i, a in enumerate(processed_args) if i not in delete
        ]
        # Add the dict args back as if they were originally passed as JSON
        for dict_arg, dict_value in dict_args.items():
            processed_args.append(dict_arg)
            processed_args.append(json.dumps(dict_value))

        return super().parse_args(processed_args, namespace)

    def check_port(self, value):
        try:
            value = int(value)
        except ValueError:
            msg = "Port must be an integer"
            raise ArgumentTypeError(msg) from None

        if not (1024 <= value <= 65535):
            raise ArgumentTypeError("Port must be between 1024 and 65535")

        return value

    def _pull_args_from_config(self, args: list[str]) -> list[str]:
        """Method to pull arguments specified in the config file
        into the command-line args variable.

        The arguments in config file will be inserted between
        the argument list.

        example:
        ```yaml
            port: 12323
            tensor-parallel-size: 4
        ```
        ```python
        $: vllm {serve,chat,complete} "facebook/opt-12B" \
            --config config.yaml -tp 2
        $: args = [
            "serve,chat,complete",
            "facebook/opt-12B",
            '--config', 'config.yaml',
            '-tp', '2'
        ]
        $: args = [
            "serve,chat,complete",
            "facebook/opt-12B",
            '--port', '12323',
            '--tensor-parallel-size', '4',
            '-tp', '2'
            ]
        ```

        Please note how the config args are inserted after the sub command.
        this way the order of priorities is maintained when these are args
        parsed by super().
        """
        assert args.count(
            '--config') <= 1, "More than one config file specified!"

        index = args.index('--config')
        if index == len(args) - 1:
            raise ValueError("No config file specified! \
                             Please check your command-line arguments.")

        file_path = args[index + 1]

        config_args = self._load_config_file(file_path)

        # 0th index is for {serve,chat,complete}
        # optionally followed by model_tag (only for serve)
        # followed by config args
        # followed by rest of cli args.
        # maintaining this order will enforce the precedence
        # of cli > config > defaults
        if args[0] == "serve":
            model_in_cli = len(args) > 1 and not args[1].startswith('-')
            model_in_config = any(arg == '--model' for arg in config_args)

            if not model_in_cli and not model_in_config:
                raise ValueError(
                    "No model specified! Please specify model either "
                    "as a positional argument or in a config file.")

            if model_in_cli:
                # Model specified as positional arg, keep CLI version
                args = [args[0]] + [
                    args[1]
                ] + config_args + args[2:index] + args[index + 2:]
            else:
                # No model in CLI, use config if available
                args = [args[0]
                        ] + config_args + args[1:index] + args[index + 2:]
        else:
            args = [args[0]] + config_args + args[1:index] + args[index + 2:]

        return args

    def _load_config_file(self, file_path: str) -> list[str]:
        """Loads a yaml file and returns the key value pairs as a
        flattened list with argparse like pattern
        ```yaml
            port: 12323
            tensor-parallel-size: 4
        ```
        returns:
            processed_args: list[str] = [
                '--port': '12323',
                '--tensor-parallel-size': '4'
            ]
        """
        extension: str = file_path.split('.')[-1]
        if extension not in ('yaml', 'yml'):
            raise ValueError(
                "Config file must be of a yaml/yml type.\
                              %s supplied", extension)

        # only expecting a flat dictionary of atomic types
        processed_args: list[str] = []

        config: dict[str, Union[int, str]] = {}
        try:
            with open(file_path) as config_file:
                config = yaml.safe_load(config_file)
        except Exception as ex:
            logger.error(
                "Unable to read the config file at %s. \
                Make sure path is correct", file_path)
            raise ex

        store_boolean_arguments = [
            action.dest for action in self._actions
            if isinstance(action, StoreBoolean)
        ]

        for key, value in config.items():
            if isinstance(value, bool) and key not in store_boolean_arguments:
                if value:
                    processed_args.append('--' + key)
            else:
                processed_args.append('--' + key)
                processed_args.append(str(value))

        return processed_args


async def _run_task_with_lock(task: Callable, lock: asyncio.Lock, *args,
                              **kwargs):
    """Utility function to run async task in a lock"""
    async with lock:
        return await task(*args, **kwargs)


def supports_kw(
    callable: Callable[..., object],
    kw_name: str,
    *,
    requires_kw_only: bool = False,
    allow_var_kwargs: bool = True,
) -> bool:
    """Check if a keyword is a valid kwarg for a callable; if requires_kw_only
    disallows kwargs names that can also be positional arguments.
    """
    params = inspect.signature(callable).parameters
    if not params:
        return False

    param_val = params.get(kw_name)

    # Types where the it may be valid, i.e., explicitly defined & nonvariadic
    passable_kw_types = set((inspect.Parameter.POSITIONAL_ONLY,
                             inspect.Parameter.POSITIONAL_OR_KEYWORD,
                             inspect.Parameter.KEYWORD_ONLY))

    if param_val:
        is_sig_param = param_val.kind in passable_kw_types
        # We want kwargs only, but this is passable as a positional arg
        if (requires_kw_only and is_sig_param
                and param_val.kind != inspect.Parameter.KEYWORD_ONLY):
            return False
        if ((requires_kw_only
             and param_val.kind == inspect.Parameter.KEYWORD_ONLY)
                or (not requires_kw_only and is_sig_param)):
            return True

    # If we're okay with var-kwargs, it's supported as long as
    # the kw_name isn't something like *args, **kwargs
    if allow_var_kwargs:
        # Get the last param; type is ignored here because params is a proxy
        # mapping, but it wraps an ordered dict, and they appear in order.
        # Ref: https://docs.python.org/3/library/inspect.html#inspect.Signature.parameters
        last_param = params[next(reversed(params))]  # type: ignore
        return (last_param.kind == inspect.Parameter.VAR_KEYWORD
                and last_param.name != kw_name)
    return False


def resolve_mm_processor_kwargs(
    init_kwargs: Optional[Mapping[str, object]],
    inference_kwargs: Optional[Mapping[str, object]],
    callable: Callable[..., object],
    *,
    requires_kw_only: bool = True,
    allow_var_kwargs: bool = False,
) -> dict[str, Any]:
    """Applies filtering to eliminate invalid mm_processor_kwargs, i.e.,
    those who are not explicit keywords to the given callable (of one is
    given; otherwise no filtering is done), then merges the kwarg dicts,
    giving priority to inference_kwargs if there are any collisions.

    In the case that no kwarg overrides are provided, returns an empty
    dict so that it can still be kwarg expanded into the callable later on.

    If allow_var_kwargs=True, allows for things that can be expanded into
    kwargs as long as they aren't naming collision for var_kwargs or potential
    positional arguments.
    """
    # Filter inference time multimodal processor kwargs provided
    runtime_mm_kwargs = get_allowed_kwarg_only_overrides(
        callable,
        overrides=inference_kwargs,
        requires_kw_only=requires_kw_only,
        allow_var_kwargs=allow_var_kwargs,
    )

    # Filter init time multimodal processor kwargs provided
    init_mm_kwargs = get_allowed_kwarg_only_overrides(
        callable,
        overrides=init_kwargs,
        requires_kw_only=requires_kw_only,
        allow_var_kwargs=allow_var_kwargs,
    )

    # Merge the final processor kwargs, prioritizing inference
    # time values over the initialization time values.
    mm_processor_kwargs = {**init_mm_kwargs, **runtime_mm_kwargs}
    return mm_processor_kwargs


def get_allowed_kwarg_only_overrides(
    callable: Callable[..., object],
    overrides: Optional[Mapping[str, object]],
    *,
    requires_kw_only: bool = True,
    allow_var_kwargs: bool = False,
) -> dict[str, Any]:
    """
    Given a callable which has one or more keyword only params and a dict
    mapping param names to values, drop values that can be not be kwarg
    expanded to overwrite one or more keyword-only args. This is used in a
    few places to handle custom processor overrides for multimodal models,
    e.g., for profiling when processor options provided by the user
    may affect the number of mm tokens per instance.

    Args:
        callable: Callable which takes 0 or more keyword only arguments.
                  If None is provided, all overrides names are allowed.
        overrides: Potential overrides to be used when invoking the callable.
        allow_var_kwargs: Allows overrides that are expandable for var kwargs.

    Returns:
        Dictionary containing the kwargs to be leveraged which may be used
        to overwrite one or more keyword only arguments when invoking the
        callable.
    """
    if not overrides:
        return {}

    # Drop any mm_processor_kwargs provided by the user that
    # are not kwargs, unless it can fit it var_kwargs param
    filtered_overrides = {
        kwarg_name: val
        for kwarg_name, val in overrides.items()
        if supports_kw(callable,
                       kwarg_name,
                       requires_kw_only=requires_kw_only,
                       allow_var_kwargs=allow_var_kwargs)
    }

    # If anything is dropped, log a warning
    dropped_keys = overrides.keys() - filtered_overrides.keys()
    if dropped_keys:
        if requires_kw_only:
            logger.warning(
                "The following intended overrides are not keyword-only args "
                "and will be dropped: %s", dropped_keys)
        else:
            logger.warning(
                "The following intended overrides are not keyword args "
                "and will be dropped: %s", dropped_keys)

    return filtered_overrides


# Using dynamo with vLLM doesn't really work well with PyTorch versions < 2.4.0.
# In particular, the FakeScalarType is not supported for earlier versions of
# PyTorch which breaks dynamo for any ops registered using ScalarType.
def supports_dynamo() -> bool:
    base_torch_version = Version(Version(torch.__version__).base_version)
    return base_torch_version >= Version("2.4.0")


# Some backends use pytorch version < 2.4.0 which doesn't
# support `torch.library.custom_op`.
def supports_custom_op() -> bool:
    return hasattr(torch.library, "custom_op")


class AtomicCounter:
    """An atomic, thread-safe counter"""

    def __init__(self, initial=0):
        """Initialize a new atomic counter to given initial value"""
        self._value = initial
        self._lock = threading.Lock()

    def inc(self, num=1):
        """Atomically increment the counter by num and return the new value"""
        with self._lock:
            self._value += num
            return self._value

    def dec(self, num=1):
        """Atomically decrement the counter by num and return the new value"""
        with self._lock:
            self._value -= num
            return self._value

    @property
    def value(self):
        return self._value


# Adapted from: https://stackoverflow.com/a/47212782/5082708
class LazyDict(Mapping[str, T], Generic[T]):

    def __init__(self, factory: dict[str, Callable[[], T]]):
        self._factory = factory
        self._dict: dict[str, T] = {}

    def __getitem__(self, key: str) -> T:
        if key not in self._dict:
            if key not in self._factory:
                raise KeyError(key)
            self._dict[key] = self._factory[key]()
        return self._dict[key]

    def __setitem__(self, key: str, value: Callable[[], T]):
        self._factory[key] = value

    def __iter__(self):
        return iter(self._factory)

    def __len__(self):
        return len(self._factory)


class ClassRegistry(UserDict[Type[T], _V]):

    def __getitem__(self, key: Type[T]) -> _V:
        for cls in key.mro():
            if cls in self.data:
                return self.data[cls]

        raise KeyError(key)

    def __contains__(self, key: object) -> bool:
        return self.contains(key)

    def contains(self, key: object, *, strict: bool = False) -> bool:
        if not isinstance(key, type):
            return False

        if strict:
            return key in self.data

        return any(cls in self.data for cls in key.mro())


def weak_ref_tensor(tensor: Any) -> Any:
    """
    Create a weak reference to a tensor.
    The new tensor will share the same data as the original tensor,
    but will not keep the original tensor alive.
    """
    if isinstance(tensor, torch.Tensor):
        return torch.ops._C.weak_ref_tensor(tensor)
    else:
        return tensor


def weak_ref_tensors(
    tensors: Union[torch.Tensor, list[torch.Tensor], tuple[torch.Tensor]]
) -> Union[torch.Tensor, list[Any], tuple[Any], Any]:
    """
    Convenience function to create weak references to tensors,
    for single tensor, list of tensors or tuple of tensors.
    """
    if isinstance(tensors, torch.Tensor):
        return weak_ref_tensor(tensors)
    if isinstance(tensors, list):
        return [weak_ref_tensor(t) for t in tensors]
    if isinstance(tensors, tuple):
        return tuple(weak_ref_tensor(t) for t in tensors)
    raise ValueError("Invalid type for tensors")


def get_cuda_view_from_cpu_tensor(cpu_tensor: torch.Tensor) -> torch.Tensor:
    """
    Get a CUDA view of a CPU tensor using Unified Virtual Addressing (UVA).
    """
    assert cpu_tensor.is_pinned(), "CPU tensor must be pinned"
    return torch.ops._C.get_cuda_view_from_cpu_tensor(cpu_tensor)


def import_from_path(module_name: str, file_path: Union[str, os.PathLike]):
    """
    Import a Python file according to its file path.

    Based on the official recipe:
    https://docs.python.org/3/library/importlib.html#importing-a-source-file-directly
    """
    spec = importlib.util.spec_from_file_location(module_name, file_path)
    if spec is None:
        raise ModuleNotFoundError(f"No module named '{module_name}'")

    assert spec.loader is not None

    module = importlib.util.module_from_spec(spec)
    sys.modules[module_name] = module
    spec.loader.exec_module(module)
    return module


@cache
def get_vllm_optional_dependencies():
    metadata = importlib.metadata.metadata("vllm")
    requirements = metadata.get_all("Requires-Dist", [])
    extras = metadata.get_all("Provides-Extra", [])

    return {
        extra: [
            re.split(r";|>=|<=|==", req)[0] for req in requirements
            if req.endswith(f'extra == "{extra}"')
        ]
        for extra in extras
    }


class _PlaceholderBase:
    """
    Disallows downstream usage of placeholder modules.

    We need to explicitly override each dunder method because
    [`__getattr__`][vllm.utils._PlaceholderBase.__getattr__]
    is not called when they are accessed.

    Info:
        [Special method lookup](https://docs.python.org/3/reference/datamodel.html#special-lookup)
    """

    def __getattr__(self, key: str) -> Never:
        """
        The main class should implement this to throw an error
        for attribute accesses representing downstream usage.
        """
        raise NotImplementedError

    # [Basic customization]

    def __lt__(self, other: object):
        return self.__getattr__("__lt__")

    def __le__(self, other: object):
        return self.__getattr__("__le__")

    def __eq__(self, other: object):
        return self.__getattr__("__eq__")

    def __ne__(self, other: object):
        return self.__getattr__("__ne__")

    def __gt__(self, other: object):
        return self.__getattr__("__gt__")

    def __ge__(self, other: object):
        return self.__getattr__("__ge__")

    def __hash__(self):
        return self.__getattr__("__hash__")

    def __bool__(self):
        return self.__getattr__("__bool__")

    # [Callable objects]

    def __call__(self, *args: object, **kwargs: object):
        return self.__getattr__("__call__")

    # [Container types]

    def __len__(self):
        return self.__getattr__("__len__")

    def __getitem__(self, key: object):
        return self.__getattr__("__getitem__")

    def __setitem__(self, key: object, value: object):
        return self.__getattr__("__setitem__")

    def __delitem__(self, key: object):
        return self.__getattr__("__delitem__")

    # __missing__ is optional according to __getitem__ specification,
    # so it is skipped

    # __iter__ and __reversed__ have a default implementation
    # based on __len__ and __getitem__, so they are skipped.

    # [Numeric Types]

    def __add__(self, other: object):
        return self.__getattr__("__add__")

    def __sub__(self, other: object):
        return self.__getattr__("__sub__")

    def __mul__(self, other: object):
        return self.__getattr__("__mul__")

    def __matmul__(self, other: object):
        return self.__getattr__("__matmul__")

    def __truediv__(self, other: object):
        return self.__getattr__("__truediv__")

    def __floordiv__(self, other: object):
        return self.__getattr__("__floordiv__")

    def __mod__(self, other: object):
        return self.__getattr__("__mod__")

    def __divmod__(self, other: object):
        return self.__getattr__("__divmod__")

    def __pow__(self, other: object, modulo: object = ...):
        return self.__getattr__("__pow__")

    def __lshift__(self, other: object):
        return self.__getattr__("__lshift__")

    def __rshift__(self, other: object):
        return self.__getattr__("__rshift__")

    def __and__(self, other: object):
        return self.__getattr__("__and__")

    def __xor__(self, other: object):
        return self.__getattr__("__xor__")

    def __or__(self, other: object):
        return self.__getattr__("__or__")

    # r* and i* methods have lower priority than
    # the methods for left operand so they are skipped

    def __neg__(self):
        return self.__getattr__("__neg__")

    def __pos__(self):
        return self.__getattr__("__pos__")

    def __abs__(self):
        return self.__getattr__("__abs__")

    def __invert__(self):
        return self.__getattr__("__invert__")

    # __complex__, __int__ and __float__ have a default implementation
    # based on __index__, so they are skipped.

    def __index__(self):
        return self.__getattr__("__index__")

    def __round__(self, ndigits: object = ...):
        return self.__getattr__("__round__")

    def __trunc__(self):
        return self.__getattr__("__trunc__")

    def __floor__(self):
        return self.__getattr__("__floor__")

    def __ceil__(self):
        return self.__getattr__("__ceil__")

    # [Context managers]

    def __enter__(self):
        return self.__getattr__("__enter__")

    def __exit__(self, *args: object, **kwargs: object):
        return self.__getattr__("__exit__")


class PlaceholderModule(_PlaceholderBase):
    """
    A placeholder object to use when a module does not exist.

    This enables more informative errors when trying to access attributes
    of a module that does not exists.
    """

    def __init__(self, name: str) -> None:
        super().__init__()

        # Apply name mangling to avoid conflicting with module attributes
        self.__name = name

    def placeholder_attr(self, attr_path: str):
        return _PlaceholderModuleAttr(self, attr_path)

    def __getattr__(self, key: str):
        name = self.__name

        try:
            importlib.import_module(name)
        except ImportError as exc:
            for extra, names in get_vllm_optional_dependencies().items():
                if name in names:
                    msg = f"Please install vllm[{extra}] for {extra} support"
                    raise ImportError(msg) from exc

            raise exc

        raise AssertionError("PlaceholderModule should not be used "
                             "when the original module can be imported")


class _PlaceholderModuleAttr(_PlaceholderBase):

    def __init__(self, module: PlaceholderModule, attr_path: str) -> None:
        super().__init__()

        # Apply name mangling to avoid conflicting with module attributes
        self.__module = module
        self.__attr_path = attr_path

    def placeholder_attr(self, attr_path: str):
        return _PlaceholderModuleAttr(self.__module,
                                      f"{self.__attr_path}.{attr_path}")

    def __getattr__(self, key: str):
        getattr(self.__module, f"{self.__attr_path}.{key}")

        raise AssertionError("PlaceholderModule should not be used "
                             "when the original module can be imported")


# create a library to hold the custom op
vllm_lib = Library("vllm", "FRAGMENT")  # noqa


def direct_register_custom_op(
        op_name: str,
        op_func: Callable,
        mutates_args: list[str],
        fake_impl: Optional[Callable] = None,
        target_lib: Optional[Library] = None,
        dispatch_key: str = "CUDA",
        tags: Tuple[torch.Tag, ...] = (),
):
    """
    `torch.library.custom_op` can have significant overhead because it
    needs to consider complicated dispatching logic. This function
    directly registers a custom op and dispatches it to the CUDA backend.
    See https://gist.github.com/youkaichao/ecbea9ec9fc79a45d2adce1784d7a9a5
    for more details.

    By default, the custom op is registered to the vLLM library. If you
    want to register it to a different library, you can pass the library
    object to the `target_lib` argument.

    IMPORTANT: the lifetime of the operator is tied to the lifetime of the
    library object. If you want to bind the operator to a different library,
    make sure the library object is alive when the operator is used.
    """
    if not supports_custom_op():
        from vllm.platforms import current_platform
        assert not current_platform.is_cuda_alike(), (
            "cuda platform needs torch>=2.4 to support custom op, "
            "chances are you are using an old version of pytorch "
            "or a custom build of pytorch. It is recommended to "
            "use vLLM in a fresh new environment and let it install "
            "the required dependencies.")
        return

    import torch.library
    if hasattr(torch.library, "infer_schema"):
        schema_str = torch.library.infer_schema(op_func,
                                                mutates_args=mutates_args)
    else:
        # for pytorch 2.4
        import torch._custom_op.impl
        schema_str = torch._custom_op.impl.infer_schema(op_func, mutates_args)
    my_lib = target_lib or vllm_lib
    my_lib.define(op_name + schema_str, tags=tags)
    my_lib.impl(op_name, op_func, dispatch_key=dispatch_key)
    if fake_impl is not None:
        my_lib._register_fake(op_name, fake_impl)


def resolve_obj_by_qualname(qualname: str) -> Any:
    """
    Resolve an object by its fully qualified name.
    """
    module_name, obj_name = qualname.rsplit(".", 1)
    module = importlib.import_module(module_name)
    return getattr(module, obj_name)


def kill_process_tree(pid: int):
    """
    Kills all descendant processes of the given pid by sending SIGKILL.

    Args:
        pid (int): Process ID of the parent process
    """
    try:
        parent = psutil.Process(pid)
    except psutil.NoSuchProcess:
        return

    # Get all children recursively
    children = parent.children(recursive=True)

    # Send SIGKILL to all children first
    for child in children:
        with contextlib.suppress(ProcessLookupError):
            os.kill(child.pid, signal.SIGKILL)

    # Finally kill the parent
    with contextlib.suppress(ProcessLookupError):
        os.kill(pid, signal.SIGKILL)


@dataclass
class MemorySnapshot:
    """Memory snapshot."""
    torch_peak: int = 0
    free_memory: int = 0
    total_memory: int = 0
    cuda_memory: int = 0
    torch_memory: int = 0
    non_torch_memory: int = 0
    timestamp: float = 0.0
    auto_measure: bool = True

    def __post_init__(self):
        if self.auto_measure:
            self.measure()

    def measure(self):
        # we measure the torch peak memory usage via allocated_bytes,
        # rather than `torch.cuda.memory_reserved()` .
        # After `torch.cuda.reset_peak_memory_stats()`,
        # `torch.cuda.memory_reserved()` will keep growing, and only shrink
        # when we call `torch.cuda.empty_cache()` or OOM happens.
        self.torch_peak = torch.cuda.memory_stats().get(
            "allocated_bytes.all.peak", 0)

        self.free_memory, self.total_memory = torch.cuda.mem_get_info()
        self.cuda_memory = self.total_memory - self.free_memory

        # torch.cuda.memory_reserved() is how many bytes
        # PyTorch gets from cuda (by calling cudaMalloc, etc.)
        # this is used to measure the non-torch memory usage
        self.torch_memory = torch.cuda.memory_reserved()

        self.non_torch_memory = self.cuda_memory - self.torch_memory
        self.timestamp = time.time()

    def __sub__(self, other: MemorySnapshot) -> MemorySnapshot:
        return MemorySnapshot(
            torch_peak=self.torch_peak - other.torch_peak,
            free_memory=self.free_memory - other.free_memory,
            total_memory=self.total_memory - other.total_memory,
            cuda_memory=self.cuda_memory - other.cuda_memory,
            torch_memory=self.torch_memory - other.torch_memory,
            non_torch_memory=self.non_torch_memory - other.non_torch_memory,
            timestamp=self.timestamp - other.timestamp,
            auto_measure=False,
        )


@dataclass
class MemoryProfilingResult:
    """Memory profiling result. All numbers are in bytes.
    """
    non_kv_cache_memory: int = 0
    torch_peak_increase: int = 0
    non_torch_increase: int = 0
    weights_memory: float = 0
    before_create: MemorySnapshot = field(default_factory=MemorySnapshot)
    before_profile: MemorySnapshot = field(default_factory=MemorySnapshot)
    after_profile: MemorySnapshot = field(default_factory=MemorySnapshot)
    profile_time: float = 0.0

    def __repr__(self) -> str:
        return (f"Memory profiling takes {self.profile_time:.2f} seconds. "
                f"Total non KV cache memory: "
                f"{(self.non_kv_cache_memory / GiB_bytes):.2f}GiB; "
                f"torch peak memory increase: "
                f"{(self.torch_peak_increase / GiB_bytes):.2f}GiB; "
                f"non-torch forward increase memory: "
                f"{(self.non_torch_increase / GiB_bytes):.2f}GiB; "
                f"weights memory: {(self.weights_memory / GiB_bytes):.2f}GiB.")


@contextlib.contextmanager
def memory_profiling(
        baseline_snapshot: MemorySnapshot,
        weights_memory: int) -> Generator[MemoryProfilingResult, None, None]:
    """Memory profiling context manager.
    baseline_snapshot: the memory snapshot before the current vLLM instance.
    weights_memory: memory used by PyTorch when loading the model weights.
        Note that, before loading the model weights, we also initialize the device
        and distributed environment, which may consume some memory. This part is not
        included in the weights_memory because PyTorch does not control it.

    The memory in one GPU can be classified into 3 categories:
    1. memory used by anything other than the current vLLM instance.
    2. memory used by torch in the current vLLM instance.
    3. memory used in the current vLLM instance, but not by torch.

    A quantitive example:

    Before creating the current vLLM instance:
        category 1: 1 GiB
        category 2: 0 GiB
        category 3: 0 GiB

    After creating the current vLLM instance and loading the model,
    (i.e. before profiling):
        category 1: 1 GiB
        category 2: 2 GiB (model weights take 2 GiB)
        category 3: 0.5 GiB (memory used by NCCL)

    During profiling (peak):
        category 1: 1 GiB
        category 2: 4 GiB (peak activation tensors take 2 GiB)
        category 3: 1 GiB (memory used by NCCL + buffers for some attention backends)

    After profiling:
        category 1: 1 GiB
        category 2: 3 GiB (after garbage-collecting activation tensors)
        category 3: 1 GiB (memory used by NCCL + buffers for some attention backends)

    In this case, non-kv cache takes 5 GiB in total, including:
    a. 2 GiB used by the model weights (category 2)
    b. 2 GiB reserved for the peak activation tensors (category 2)
    c. 1 GiB used by non-torch components (category 3)

    The memory used for loading weights (a.) is directly given from the argument `weights_memory`.

    The increase of `torch.cuda.memory_stats()["allocated_bytes.all.peak"]` during profiling gives (b.).

    The increase of `non_torch_memory` from creating the current vLLM instance until after profiling to get (c.).
    """ # noqa
    gc.collect()
    torch.cuda.empty_cache()
    torch.cuda.reset_peak_memory_stats()

    result = MemoryProfilingResult()

    result.before_create = baseline_snapshot
    # the part of memory used for holding the model weights
    result.weights_memory = weights_memory

    result.before_profile.measure()

    yield result

    gc.collect()
    torch.cuda.empty_cache()

    result.after_profile.measure()

    diff_profile = result.after_profile - result.before_profile
    diff_from_create = result.after_profile - result.before_create
    result.torch_peak_increase = diff_profile.torch_peak
    result.non_torch_increase = diff_from_create.non_torch_memory
    result.profile_time = diff_profile.timestamp
    result.non_kv_cache_memory = result.non_torch_increase + result.torch_peak_increase + result.weights_memory  # noqa


# Adapted from: https://github.com/sgl-project/sglang/blob/v0.4.1/python/sglang/srt/utils.py#L630 # noqa: E501
def set_ulimit(target_soft_limit=65535):
    if sys.platform.startswith('win'):
        logger.info("Windows detected, skipping ulimit adjustment.")
        return

    import resource
    resource_type = resource.RLIMIT_NOFILE
    current_soft, current_hard = resource.getrlimit(resource_type)

    if current_soft < target_soft_limit:
        try:
            resource.setrlimit(resource_type,
                               (target_soft_limit, current_hard))
        except ValueError as e:
            logger.warning(
                "Found ulimit of %s and failed to automatically increase "
                "with error %s. This can cause fd limit errors like "
                "`OSError: [Errno 24] Too many open files`. Consider "
                "increasing with ulimit -n", current_soft, e)


# Adapted from: https://github.com/sgl-project/sglang/blob/v0.4.1/python/sglang/utils.py#L28 # noqa: E501
def get_exception_traceback():
    etype, value, tb = sys.exc_info()
    err_str = "".join(traceback.format_exception(etype, value, tb))
    return err_str


def split_zmq_path(path: str) -> Tuple[str, str, str]:
    """Split a zmq path into its parts."""
    parsed = urlparse(path)
    if not parsed.scheme:
        raise ValueError(f"Invalid zmq path: {path}")

    scheme = parsed.scheme
    host = parsed.hostname or ""
    port = str(parsed.port or "")

    if scheme == "tcp" and not all((host, port)):
        # The host and port fields are required for tcp
        raise ValueError(f"Invalid zmq path: {path}")

    if scheme != "tcp" and port:
        # port only makes sense with tcp
        raise ValueError(f"Invalid zmq path: {path}")

    return scheme, host, port


def make_zmq_path(scheme: str, host: str, port: Optional[int] = None) -> str:
    """Make a ZMQ path from its parts.

    Args:
        scheme: The ZMQ transport scheme (e.g. tcp, ipc, inproc).
        host: The host - can be an IPv4 address, IPv6 address, or hostname.
        port: Optional port number, only used for TCP sockets.

    Returns:
        A properly formatted ZMQ path string.
    """
    if port is None:
        return f"{scheme}://{host}"
    if is_valid_ipv6_address(host):
        return f"{scheme}://[{host}]:{port}"
    return f"{scheme}://{host}:{port}"


# Adapted from: https://github.com/sgl-project/sglang/blob/v0.4.1/python/sglang/srt/utils.py#L783 # noqa: E501
def make_zmq_socket(
    ctx: Union[zmq.asyncio.Context, zmq.Context],  # type: ignore[name-defined]
    path: str,
    socket_type: Any,
    bind: Optional[bool] = None,
    identity: Optional[bytes] = None,
    linger: Optional[int] = None,
) -> Union[zmq.Socket, zmq.asyncio.Socket]:  # type: ignore[name-defined]
    """Make a ZMQ socket with the proper bind/connect semantics."""

    mem = psutil.virtual_memory()
    socket = ctx.socket(socket_type)

    # Calculate buffer size based on system memory
    total_mem = mem.total / 1024**3
    available_mem = mem.available / 1024**3
    # For systems with substantial memory (>32GB total, >16GB available):
    # - Set a large 0.5GB buffer to improve throughput
    # For systems with less memory:
    # - Use system default (-1) to avoid excessive memory consumption
    if total_mem > 32 and available_mem > 16:
        buf_size = int(0.5 * 1024**3)  # 0.5GB in bytes
    else:
        buf_size = -1  # Use system default buffer size

    if bind is None:
        bind = socket_type not in (zmq.PUSH, zmq.SUB, zmq.XSUB)

    if socket_type in (zmq.PULL, zmq.DEALER, zmq.ROUTER):
        socket.setsockopt(zmq.RCVHWM, 0)
        socket.setsockopt(zmq.RCVBUF, buf_size)

    if socket_type in (zmq.PUSH, zmq.DEALER, zmq.ROUTER):
        socket.setsockopt(zmq.SNDHWM, 0)
        socket.setsockopt(zmq.SNDBUF, buf_size)

    if identity is not None:
        socket.setsockopt(zmq.IDENTITY, identity)

    if linger is not None:
        socket.setsockopt(zmq.LINGER, linger)

    # Determine if the path is a TCP socket with an IPv6 address.
    # Enable IPv6 on the zmq socket if so.
    scheme, host, _ = split_zmq_path(path)
    if scheme == "tcp" and is_valid_ipv6_address(host):
        socket.setsockopt(zmq.IPV6, 1)

    if bind:
        socket.bind(path)
    else:
        socket.connect(path)

    return socket


@contextlib.contextmanager
def zmq_socket_ctx(
    path: str,
    socket_type: Any,
    bind: Optional[bool] = None,
    linger: int = 0,
    identity: Optional[bytes] = None,
) -> Iterator[zmq.Socket]:
    """Context manager for a ZMQ socket"""

    ctx = zmq.Context()  # type: ignore[attr-defined]
    try:
        yield make_zmq_socket(ctx,
                              path,
                              socket_type,
                              bind=bind,
                              identity=identity)
    except KeyboardInterrupt:
        logger.debug("Got Keyboard Interrupt.")

    finally:
        ctx.destroy(linger=linger)


def is_in_ray_actor():
    """Check if we are in a Ray actor."""

    try:
        import ray
        return (ray.is_initialized()
                and ray.get_runtime_context().get_actor_id() is not None)
    except ImportError:
        return False


def _maybe_force_spawn():
    """Check if we need to force the use of the `spawn` multiprocessing start
    method.
    """
    if os.environ.get("VLLM_WORKER_MULTIPROC_METHOD") == "spawn":
        return

    reason = None
    if cuda_is_initialized():
        reason = "CUDA is initialized"
    elif is_in_ray_actor():
        # even if we choose to spawn, we need to pass the ray address
        # to the subprocess so that it knows how to connect to the ray cluster.
        # env vars are inherited by subprocesses, even if we use spawn.
        import ray
        os.environ["RAY_ADDRESS"] = ray.get_runtime_context().gcs_address
        reason = "In a Ray actor and can only be spawned"

    if reason is not None:
        logger.warning(
            "We must use the `spawn` multiprocessing start method. "
            "Overriding VLLM_WORKER_MULTIPROC_METHOD to 'spawn'. "
            "See https://docs.vllm.ai/en/latest/usage/"
            "troubleshooting.html#python-multiprocessing "
            "for more information. Reason: %s", reason)
        os.environ["VLLM_WORKER_MULTIPROC_METHOD"] = "spawn"


def get_mp_context():
    """Get a multiprocessing context with a particular method (spawn or fork).
    By default we follow the value of the VLLM_WORKER_MULTIPROC_METHOD to
    determine the multiprocessing method (default is fork). However, under
    certain conditions, we may enforce spawn and override the value of
    VLLM_WORKER_MULTIPROC_METHOD.
    """
    _maybe_force_spawn()
    mp_method = envs.VLLM_WORKER_MULTIPROC_METHOD
    return multiprocessing.get_context(mp_method)


def bind_kv_cache(
        ctx: dict[str, Any],
        kv_cache: list[list[torch.Tensor]],  # [virtual_engine][layer_index]
) -> None:
    # Bind the kv_cache tensor to Attention modules, similar to
    # ctx[layer_name].kv_cache[ve]=kv_cache[ve][extract_layer_index(layer_name)]
    # Special things handled here:
    # 1. Some models have non-attention layers, e.g., Jamba
    # 2. Pipeline parallelism, each rank only has a subset of layers
    # 3. Encoder attention has no kv cache
    # 4. Encoder-decoder models, encoder-decoder attention and decoder-only
    #    attention of the same layer (e.g., bart's decoder.layers.1.self_attn
    #    and decoder.layers.1.encoder_attn) is mapped to the same kv cache
    #    tensor
    from vllm.attention import AttentionType
    from vllm.model_executor.models.utils import extract_layer_index
    layer_need_kv_cache = [
        layer_name for layer_name in ctx
        if (hasattr(ctx[layer_name], 'attn_type') and ctx[layer_name].attn_type
            in (AttentionType.DECODER, AttentionType.ENCODER_DECODER))
    ]
    layer_index_sorted = sorted(
        set(
            extract_layer_index(layer_name)
            for layer_name in layer_need_kv_cache))
    for layer_name in layer_need_kv_cache:
        kv_cache_idx = layer_index_sorted.index(
            extract_layer_index(layer_name))
        forward_ctx = ctx[layer_name]
        assert len(forward_ctx.kv_cache) == len(kv_cache)
        for ve, ve_kv_cache in enumerate(kv_cache):
            forward_ctx.kv_cache[ve] = ve_kv_cache[kv_cache_idx]


def run_method(obj: Any, method: Union[str, bytes, Callable], args: tuple[Any],
               kwargs: dict[str, Any]) -> Any:
    """
    Run a method of an object with the given arguments and keyword arguments.
    If the method is string, it will be converted to a method using getattr.
    If the method is serialized bytes and will be deserialized using
    cloudpickle.
    If the method is a callable, it will be called directly.
    """
    if isinstance(method, bytes):
        func = partial(cloudpickle.loads(method), obj)
    elif isinstance(method, str):
        try:
            func = getattr(obj, method)
        except AttributeError:
            raise NotImplementedError(f"Method {method!r} is not"
                                      " implemented.") from None
    else:
        func = partial(method, obj)  # type: ignore
    return func(*args, **kwargs)


def import_pynvml():
    """
    Historical comments:

    libnvml.so is the library behind nvidia-smi, and
    pynvml is a Python wrapper around it. We use it to get GPU
    status without initializing CUDA context in the current process.
    Historically, there are two packages that provide pynvml:
    - `nvidia-ml-py` (https://pypi.org/project/nvidia-ml-py/): The official
        wrapper. It is a dependency of vLLM, and is installed when users
        install vLLM. It provides a Python module named `pynvml`.
    - `pynvml` (https://pypi.org/project/pynvml/): An unofficial wrapper.
        Prior to version 12.0, it also provides a Python module `pynvml`,
        and therefore conflicts with the official one. What's worse,
        the module is a Python package, and has higher priority than
        the official one which is a standalone Python file.
        This causes errors when both of them are installed.
        Starting from version 12.0, it migrates to a new module
        named `pynvml_utils` to avoid the conflict.
    It is so confusing that many packages in the community use the
    unofficial one by mistake, and we have to handle this case.
    For example, `nvcr.io/nvidia/pytorch:24.12-py3` uses the unofficial
    one, and it will cause errors, see the issue
    https://github.com/vllm-project/vllm/issues/12847 for example.
    After all the troubles, we decide to copy the official `pynvml`
    module to our codebase, and use it directly.
    """
    import vllm.third_party.pynvml as pynvml
    return pynvml


def warn_for_unimplemented_methods(cls: type[T]) -> type[T]:
    """
    A replacement for `abc.ABC`.
    When we use `abc.ABC`, subclasses will fail to instantiate
    if they do not implement all abstract methods.
    Here, we only require `raise NotImplementedError` in the
    base class, and log a warning if the method is not implemented
    in the subclass.
    """

    original_init = cls.__init__

    def find_unimplemented_methods(self: object):
        unimplemented_methods = []
        for attr_name in dir(self):
            # bypass inner method
            if attr_name.startswith('_'):
                continue

            try:
                attr = getattr(self, attr_name)
                # get the func of callable method
                if callable(attr):
                    attr_func = attr.__func__
            except AttributeError:
                continue
            src = inspect.getsource(attr_func)
            if "NotImplementedError" in src:
                unimplemented_methods.append(attr_name)
        if unimplemented_methods:
            method_names = ','.join(unimplemented_methods)
            msg = (f"Methods {method_names} not implemented in {self}")
            logger.warning(msg)

    @wraps(original_init)
    def wrapped_init(self, *args, **kwargs) -> None:
        original_init(self, *args, **kwargs)
        find_unimplemented_methods(self)

    type.__setattr__(cls, '__init__', wrapped_init)
    return cls


class LazyLoader(types.ModuleType):
    """
    LazyLoader module borrowed from Tensorflow
    https://github.com/tensorflow/tensorflow/blob/main/tensorflow/python/util/lazy_loader.py
    with a addition of "module caching".

    Lazily import a module, mainly to avoid pulling in large dependencies.
    Modules such as `xgrammar` might do additional side effects, so we
    only want to use this when it is needed, delaying all eager effects
    """

    def __init__(
        self,
        local_name: str,
        parent_module_globals: dict[str, Any],
        name: str,
    ):
        self._local_name = local_name
        self._parent_module_globals = parent_module_globals
        self._module: types.ModuleType | None = None

        super().__init__(str(name))

    def _load(self) -> types.ModuleType:
        # Import the target module and insert it into the parent's namespace
        try:
            module = importlib.import_module(self.__name__)
            self._parent_module_globals[self._local_name] = module
            # The additional add to sys.modules
            # ensures library is actually loaded.
            sys.modules[self._local_name] = module
        except ModuleNotFoundError as err:
            raise err from None

        # Update this object's dict so that if someone keeps a
        # reference to the LazyLoader, lookups are efficient
        # (__getattr__ is only called on lookups that fail).
        self.__dict__.update(module.__dict__)
        return module

    def __getattr__(self, item: Any) -> Any:
        if self._module is None:
            self._module = self._load()
        return getattr(self._module, item)

    def __dir__(self) -> list[str]:
        if self._module is None:
            self._module = self._load()
        return dir(self._module)


def swap_dict_values(obj: dict[_K, _V], key1: _K, key2: _K) -> None:
    """
    Helper function to swap values for two keys
    """
    v1 = obj.get(key1)
    v2 = obj.get(key2)
    if v1 is not None:
        obj[key2] = v1
    else:
        obj.pop(key2, None)
    if v2 is not None:
        obj[key1] = v2
    else:
        obj.pop(key1, None)


@contextlib.contextmanager
def cprofile_context(save_file: Optional[str] = None):
    """Run a cprofile

    Args:
        save_file: path to save the profile result. "1" or
          None will result in printing to stdout.
    """
    import cProfile

    prof = cProfile.Profile()
    prof.enable()

    try:
        yield
    finally:
        prof.disable()
        if save_file and save_file != "1":
            prof.dump_stats(save_file)
        else:
            prof.print_stats(sort="cumtime")


def cprofile(save_file: Optional[str] = None, enabled: bool = True):
    """Decorator to profile a Python method using cProfile.

    Args:
        save_file: Path to save the profile result.
            If "1", None, or "", results will be printed to stdout.
        enabled: Set to false to turn this into a no-op
    """

    def decorator(func: Callable):

        @wraps(func)
        def wrapper(*args, **kwargs):
            if not enabled:
                # If profiling is disabled, just call the function directly.
                return func(*args, **kwargs)

            with cprofile_context(save_file):
                return func(*args, **kwargs)

        return wrapper

    return decorator


# Only relevant for models using ALiBi (e.g, MPT)
def check_use_alibi(model_config: ModelConfig) -> bool:
    cfg = model_config.hf_text_config
    return (getattr(cfg, "alibi", False)  # Falcon
            or ("BloomForCausalLM" in getattr(model_config.hf_config,
                                              "architectures", []))  # Bloom
            or getattr(cfg, "position_encoding_type", "") ==
            "alibi"  # codellm_1b_alibi
            or (hasattr(cfg, "attn_config")  # MPT
                and ((isinstance(cfg.attn_config, dict)
                      and cfg.attn_config.get("alibi", False)) or
                     (not isinstance(cfg.attn_config, dict)
                      and getattr(cfg.attn_config, "alibi", False)))))


def sha256(input) -> int:
    """Hash any picklable Python object using SHA-256.

    The input is serialized using pickle before hashing, which allows
    arbitrary Python objects to be used. Note that this function does
    not use a hash seed—if you need one, prepend it explicitly to the input.

    Args:
        input: Any picklable Python object.

    Returns:
        An integer representing the SHA-256 hash of the serialized input.
    """
    input_bytes = pickle.dumps(input, protocol=pickle.HIGHEST_PROTOCOL)
    return int.from_bytes(hashlib.sha256(input_bytes).digest(),
                          byteorder="big")


def is_torch_equal_or_newer(target: str) -> bool:
    """Check if the installed torch version is >= the target version.

    Args:
        target: a version string, like "2.6.0".

    Returns:
        Whether the condition meets.
    """
    try:
        return _is_torch_equal_or_newer(str(torch.__version__), target)
    except Exception:
        # Fallback to PKG-INFO to load the package info, needed by the doc gen.
        return Version(importlib.metadata.version('torch')) >= Version(target)


<<<<<<< HEAD
def build_uri(
    scheme: str, 
    host: str, 
    port: Optional[int] = None, 
    path: str = "", 
    params: str = "", 
    query: str = "", 
    fragment: str = ""
) -> str:
    """
    Robustly build a URI that properly handles IPv6 addresses.
    
    Args:
        scheme: URI scheme (e.g., 'http', 'https')
        host: hostname or IP address
        port: port number (optional)
        path: path component
        params: parameters component
        query: query string
        fragment: fragment identifier
    
    Returns:
        Complete URI string
    """
    # Handle IPv6 addresses
    if host:
        try:
            # Check if it's an IPv6 address
            ip = ipaddress.ip_address(host)
            # Ensure IPv6 addresses are bracketed
            if (isinstance(ip, ipaddress.IPv6Address) and 
                not (host.startswith('[') and host.endswith(']'))):
                host = f'[{host}]'
        except ValueError:
            pass
    
    netloc = f"{host}:{port}" if port else host
    return urlunparse((scheme, netloc, path, params, query, fragment))
=======
# Helper function used in testing.
def _is_torch_equal_or_newer(torch_version: str, target: str) -> bool:
    torch_version = version.parse(torch_version)
    return torch_version >= version.parse(target)
>>>>>>> 04e1642e
<|MERGE_RESOLUTION|>--- conflicted
+++ resolved
@@ -94,13 +94,6 @@
 from typing_extensions import Never, ParamSpec, TypeIs, assert_never
 
 import vllm.envs as envs
-<<<<<<< HEAD
-
-# NOTE: import triton_utils to make TritonPlaceholderModule work
-#       if triton is unavailable
-import vllm.triton_utils  # noqa: F401
-=======
->>>>>>> 04e1642e
 from vllm.logger import enable_trace_function_call, init_logger
 
 if TYPE_CHECKING:
@@ -2959,7 +2952,6 @@
         return Version(importlib.metadata.version('torch')) >= Version(target)
 
 
-<<<<<<< HEAD
 def build_uri(
     scheme: str, 
     host: str, 
@@ -2998,9 +2990,9 @@
     
     netloc = f"{host}:{port}" if port else host
     return urlunparse((scheme, netloc, path, params, query, fragment))
-=======
+
+
 # Helper function used in testing.
 def _is_torch_equal_or_newer(torch_version: str, target: str) -> bool:
     torch_version = version.parse(torch_version)
-    return torch_version >= version.parse(target)
->>>>>>> 04e1642e
+    return torch_version >= version.parse(target)